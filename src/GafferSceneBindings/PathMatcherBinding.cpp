--- conflicted
+++ resolved
@@ -1,11 +1,7 @@
 //////////////////////////////////////////////////////////////////////////
 //  
-<<<<<<< HEAD
-//  Copyright (c) 2012, John Haddon. All rights reserved.
+//  Copyright (c) 2012-2013, John Haddon. All rights reserved.
 //  Copyright (c) 2013, Image Engine Design Inc. All rights reserved.
-=======
-//  Copyright (c) 2012-2013, John Haddon. All rights reserved.
->>>>>>> c0581a93
 //  
 //  Redistribution and use in source and binary forms, with or without
 //  modification, are permitted provided that the following conditions are
@@ -91,19 +87,15 @@
 	class_<PathMatcher>( "PathMatcher" )
 		.def( "__init__", make_constructor( constructFromObject ) )
 		.def( "__init__", make_constructor( constructFromVectorData ) )
-<<<<<<< HEAD
-		.def( "match", (Filter::Result (PathMatcher ::*)( const std::string & ) const)&PathMatcher::match )
-=======
 		.def( init<const PathMatcher &>() )
 		.def( "init", &initWrapper )
 		.def( "addPath", &PathMatcher::addPath )
 		.def( "removePath", &PathMatcher::removePath )
 		.def( "clear", &PathMatcher::clear )
 		.def( "paths", &paths )
-		.def( "match", &PathMatcher::match )
+		.def( "match", (Filter::Result (PathMatcher ::*)( const std::string & ) const)&PathMatcher::match )
 		.def( self == self )
 		.def( self != self )
->>>>>>> c0581a93
 	;
 }
 
