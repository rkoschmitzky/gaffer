* Fixed save/load of user plugs created via the UI (#174).

* Fixed UI for generic Options and Attributes nodes.

* Removed collapsibility of Transform node's transform plug as it just cluttered up the UI.

* Removed collapsibility of Attribute node's attributes plug as it just cluttered up the UI.

* Removed collapsibility of Lights node's parameters plug as it just cluttered up the UI.

* Fixed MeshType::affects() (#175).

* Fixed SceneInspector update (#176).

* Improved SceneInspector shader representation (#147).

* Improved SceneInspector numeric formatting (#88).

* Added drag and drop node connection re-wiring (#78).

<<<<<<< HEAD
* Added virtual slider for NumericWidgets, engaged using LeftClick + Control or ShiftControl (#79).
=======
* Deleting nodes attempts to rebuild the network to act as if the deleted nodes had been disabled (#95).
>>>>>>> b1d246f6

0.58.0
======

* Fixed creation of nodes within Boxes - previously they were added below the root of the script rather than inside the box.

* Fixed unstable scene hierarchy expansion (issue #120).

* Fixed highlighting bugs whereby widgets inside a highlighted tab would incorrectly display an inherited highlight state. This could be seen when dragging a node into the node editor with either nested tabs or a nested VectorDataWidget.

* Fixed PathPlugValueWidget bug where it would attempt to change the value of a read only plug.

* Fixed PathWidget bug where it would still do autocompletion and popup menus even when non-editable.

* Added TabbedContainer.insert() method.

* Generalised the Metadata system to store arbitrary values rather than just descriptions.

* Fixed CompoundPlugValueWidget bug whereby it would error if a summary was provided on a non-collapsible UI.

* Added right-click context menus to enum and checkbox plug uis.

* Added Box plug-promotion feature (#142).

* Removed Gaffer.GroupNode (#164).

* Fixed ordering of parameters in RenderManShader UI (#136).

* Fixed banding and dark edges evident in 2D viewer (#74).

* Fixed awkward zooming of Viewers and NodeGraph (#46).

0.57.0
======

* Renamed ColorPlug child names to rgba rather than xyzw (issue #133).

* File->SaveAs... menu item now adds the file to the recent files list.

* Fixed unwanted vertical expansion of color plug widgets.

* Removed the unwanted visualisation of the "name" plug on shaders in the Node Graph.

* Added NodeGraph plugContextMenuSignal() and connectionContextMenuSignal() to allow customisable right click menus for plugs and connections (issue #122).

* RenderManShader annotations are now correctly reloaded when the shader itself is reloaded.

* RenderManShader UI produces more sensible errors when bad annotations are discovered.

* Fixed parameter ordering in RenderManShader UI (issue #136).

* Fixed bug which prevented numeric plug entry fields from showing the correct value when values outside the allowable range were entered.

0.56.0
======

* RenderManShader node now supports the use of annotations within the shader to define the node UI. Annotations follow the OSL specification for shader metadata.

* Added the GafferUI.Metadata class, which will be used to provide things such as node and plug descriptions for the generation of tooltips and reference documentation.

* Added a Prune node, for removing whole branches from a Scene (issue #70).

* The Menu class now supports the description field of menu items, displaying descriptions as tooltips.

* The Menu class now supports the passing of the menu to callables registered as subMenus.

* Added a "File/Open Recent" menu item (issue #118).

* Added the ability to reload RenderManShader nodes, updating them to reflect any changes to the shader on disk. This is done automatically on file load and can be performed manually at any time using the new button in the node editor.

0.55.0
======

* Fixed graphical glitches caused by icons overlapping the edge of the editors on the Gnome desktop.

* SceneProcedural now renders general VisibleRenderables too.

* Fixed SceneReader to read animation at the correct speed (issue #68).

* File->Quit and the window close icon now prompt the user to confirm before closing if there are unsaved changes (issue #19).

* Added support for shader parameters of type "shader" in the RenderManShader node - these are mapped to plugs which accept connections to other RenderManShaders, allowing the creation of networks of coshaders.

0.54.0
======

* Added base classes Executable and Despatcher and two derived Node classes: ExecutableNode and ExecutableOpHolder.

* Added an enabled/disabled plug to all SceneNodes. Nodes with no inputs output an empty scene when disabled, and SceneProcessors output the first input unchanged. The enabled/disabled state can be toggled using the node right click menu or the "d" hotkey in the Graph Editor.

* Added SceneNode::hash*() methods to match the GafferScene::compute*() methods. This was necessary for the enabled plug to be implemented, and also makes the implementation of derived classes more readable. Matching pairs of hash*() and compute*() methods should be reused as a pattern throughout Gaffer where appropriate in the future.

* Renamed SceneElementProcessor::process*() methods to SceneElementProcessor::computeProcessed*() and SceneElementProcessor::hash*() methods to SceneElementProcessor::hashProcessed*(). This was necessary to resolve conflicts with the name hash*() methods at the SceneNode level.

* Removed the ability to return distant descendants from the GraphComponent::getChild() function. Also modified GraphComponent method signatures to use InternedString where appropriate. This change alone gives a 10-15% speedup in evaluating a benchmark GafferScene network.

* Added GraphComponent::descendant() method to replace the lost functionality in GraphComponent::getChild().

* Fixed bug whereby ViewportGadget sent keyReleaseSignal() to the keyPressSignal() of child Gadgets.

* Added Style::renderLine() method.

* VectorDataWidget now supports InternedStringVectorData. This makes it possible to view InternedStringVectorData in the browser app.

* Fixed errors caused by trying to view a SceneReader with an empty filename.

* The currently active tab for each panel is now saved with each layout.

* Renamed GraphEditor to NodeGraph - the previous name was confusing to users. Renaming all the classes rather than just changing the label, because we want a fairly straightforward mapping from UI->API to help users make the transition into scripting.

* Multiple shortcuts may now be specified for each menu item by passing a comma separated list of shortcuts in the "shortCut" field of the menu item.

* EditMenu now uses both backspace and delete as shortcuts for the delete action.

* Double-clicking a node in the Node Graph now makes any Node Editor tabs editing that node visible by making them the current tab.

* The ` key (left of the 1 on the keyboard) may now be used to toggle in and out of fullscreen mode.

* Renamed SceneEditor to SceneHierarchy to be more explicit that it visualises the scene graph and doesn't really provide much in the way of editing.

* Renamed TimeEditor to a more user friendly Timeline.

* The File->SaveAs... menu item now ensures that the file saved always has a ".gfr" extension.

* Added Scene->Object->Modifiers->MeshType node for converting meshes between polygons and subdivs, and optionally adding normals when converting to polygons.

* The Scene Inspector now displays mesh interpolation.

* Fixed bugs which could prevent the UI updating appropriately when plug values were changed.

* Optimised redundant updates in the SceneHierarchy editor.

0.53.0
======

* Added the concept of a global format for disconnected nodes along with a format plug.

* Added the Constant node for GafferImage.

* Added the Select node for GafferImage.

* Fixed a bug which prevented Assignment nodes from being connected to Shaders outside the Box containing the Assignment.

* Improved formatting in NumericWidgets.

* Added NumericWidget.valueChangedSignal().

* Fixed bug where editing a numeric plug value using cursor up/down didn't immediately update.

* Added CompoundDataPlug::addMember() and CompoundDataPlug::addOptionalMember() overloads which take a ValuePlug instead of Data to provide the value for the member.

0.52.0
======

* The Gaffer clipboard now synchronizes with the global system clipboard, allowing nodes to be cut and pasted between external applications.

* Fixed a bug which meant that the Viewer didn't update if a view became dirty while it wasn't the currently active view.

0.51.0
======

* Switched Arnold import in ArnoldRender.py to a deferred import, to allow 3delight renders of scenes containing Arnold nodes

* Added a Grade node to GafferImage

* Added a Merge node to GafferImage

* Added option to disable highlight in GafferUI.Button

* Fixed exception caused by undefined subMenuDefinition in GafferUI.Menu

* Catching all exception types in ErrorDialogue

* Image nodes can now be disabled.

* Renamed ExpressionNode to simply Expression.

* Multithreaded the ImagePlug class.

* Fixed ParameterValueWidget.create() so that it always returns either None or an instance of ParameterValueWidget. Previously it was returning PlugValueWidget instances where no specific ParameterValueWidget registration had been made.

* Added PlugValueWidget setReadOnly/getReadOnly methods. These can be used to force a ui to be read only when the plug itself allows editing. Note that they can not be used to force editing when the plug itself is not editable.

* Fixed BoolPlugValueWidget so that it correctly disables the checkbox if the plug is not writable for any reason, or is setReadOnly( True ) has been called.

* PlugValueWidget.popupMenuSignal() now passes the PlugValueWidget itself to slots rather than the Plug as it did before. The plug can retrieved by calling plugValueWidget.getPlug().

* ParameterValueWidget.popupMenuSignal() now passes the ParameterValueWidget itself to slots rather than the ParameterHandler as it did before. The parameter handler can be retrieved using parameterValueWidget.parameterHandler().

* Added readOnly parameter to ParameterisedHolderNodeUI constructor.

* ParameterValueWidget now requires that the topLevelWidget passed to the constructor is always an instance of PlugValueWidget. This is made available via a new plugValueWidget() method.

* CompoundPlugValueWidget now requires that the result of _childPlugWidget either derives from PlugValueWidget or must have a plugValueWidget() method which returns a PlugValueWidget. This allows it to implement a new childPlugValueWidget() method which can be used to get access to the widget for a child plug. This is building towards a time when the NodeUI class provides a single method for retrieving the PlugValueWidget for a given plug.

* Added ValuePlug::settable() method.

* The VectorDataWidget now allows tooltips to be specified on a per-column basis using the columnToolTips argument to the constructor.

* The CompoundVectorParameterValueWidget now constructs tooltips for the columns using the descriptions for the child parameters.

* Added drag support to PathListingWidget and VectorDataWidget.

* ViewportGadget now forwards the keyPress and keyRelease signals to its child.

* GadgetWidget now allows the viewport to be changed using setViewportGadget(), and the previous viewportGadget() accessor has been renamed to getViewportGadget().

* ParameterisedHolder now calls the parameterChanged() methods of the classes held by ClassParameters and ClassVectorParameters when their parameters change, rather than calling the method on the top-level parameterised class.

* CompoundPlugs now accept input CompoundPlugs with more plugs than necessary, provided that the first N input child plugs match the N child plugs of the output. This allows Color3fPlugs to receive input directly from Color4fPlugs and arnold COLOR3 parameters to receive input from arnold COLOR4 outputs.

* ArnoldOptions node now allows the specification of texture, shader and procedural searchpaths.

* ArnoldRender node no longer specifies procedural location using a full path, allowing the procedural searchpath to be used if it has been set by an ArnoldOptions node.

* Fixed crash when evaluating a ContextProcessor containing an entry with an empty name.

* Added CompoundDataPlug::addOptionalMember(). This works as for addMember(), but adds an additional BoolPlug to allow the user to enable/disable that member. Both methods also take an additional parameter to specify the name of the plug used to represent the member.

* ArnoldOptions and ArnoldAttributes nodes now create their plugs with sensible names, and allow options and attributes to be enabled and disabled - by default they are all disabled.

* Added a File/Settings... menu option which opens a window for editing the plugs of the ScriptNode.

* Gaffer::CompoundDataPlug now handles Color4fData.

* Added a GafferScene::OpenGLAttributes node for controlling the drawing of objects in OpenGL.

* Gaffer::TypedObjectPlug::setValue() now references the value directly rather than taking a copy.

* Fixed bugs which prevented the ColorChooser working with colour types with an alpha channel.

* Added a procedural app for visualising Cortex procedurals.

* Plug::getInput() now returns a raw rather than reference counted pointer.

* Added RenderableGadget::selectionBound() method which returns the bounding box of all selected objects.

* Added View::framingBound() method which can be overridden by derived classes to control the framing behaviour when "F" is pressed.

* SceneView now frames the current selection when "F" is pressed.

* IndividualContainer::getChild() now returns raw pointers rather than smart pointers and uses a direct method of indexing.

* Gadget::getToolTip() now takes a line in gadget space, allowing the tooltip to be varied with the position of the mouse.

* RenderableGadget implements getToolTip() to display the name of the object under the mouse.

* PathMatcher is now editable after construction, with addPath() and removePath() methods. Because of this the copy constructor also now performs a full deep copy which can be expensive.

* Added PathMatcherData to make sharing PathMatchers easy, and to introduce the possibility of storing them in Plugs and Contexts. Copying is lazy-copy-on-write which can be used to avoid the expensive PathMatcher copy constructor where possible.

* Added Context::names() method.

* EditorWidget._updateFromContext() is now passed a set containing the names of items changed since the last call to _updateFromContext().

* Fixed bug which caused PathListingWidget.selectionChangedSignal() to fire far too frequently.

* Added a GraphLayout class, used in conjunction with the GraphGadget to perform automatic node connections and graph layout. This replaces ad-hoc code from NodeMenu.py. Still needs a decent fully automatic layout implementation for situations where the user doesn't build the graph manually.

* Added Plug::source() method.

* Added GraphGadget::nodeGadgetAt() method.

* GraphGadget now uses middle mouse drag for sending nodes to other widgets - left mouse drag is for moving nodes only. Shift drags can be used to add nodes to the current selection.

* TabbedContainer switches tabs automatically on drag enter, to allow drags to access targets that aren't current at the start of the drag.

* Expression node now supports calls to context.getFrame() and context.get() in addition to context["name"] dictionary style access. The get( name, defaultValue ) method is particularly useful when an expression may be executed in a context without the required entry.

* ScriptEditor no longer displays the result of execution if the result is None.

* Replaced RenderCamera node with more general StandardOptions node, which will define all the render globals type stuff that can be shared between renderers. Fixed bug in hash computation of GlobalsProcessor. Removed resolution from camera, putting it on the StandardOptions node instead.

* CompoundPlugValueWidget can now display a summary of the plug values in the collapsible header. Used this to provide useful summaries for all options and attributes nodes in GafferScene. Renamed in OpenGLAttribute plug for consistency with the others.

* Fixed SceneEditor bug which meant that items were only displayed if the first selected node contained them.

* Added TransformPlugValueWidget which provides a useful summary of the transform in the collapsible header.

* Added ScenePlug::fullAttributes() method which returns the full set of inherited attributes at a particular scene path.

0.36.0
------
* Improved bindings by removing macros and replacing them with proper wrapper classes.

* Added Window.childWindows() method.

* Added initial (and limited) support for Parameterised::parameterChanged() methods. Currently only modifying parameter values is supported in parameterChanged() - support for modifying user data and presets will be added in later revisions.

* The input and output connections for selected nodes are now drawn highlighted.

* Added BlockedConnection class in C++. This handles the blocking and unblocking of connections in an exception-safe manner.

* Added Node::plugFlagsChangedSignal().

* Added Plug::ReadOnly flag, to allow plugs to be locked against modification of the input or value.

* Added support for ["gaffer"]["readOnly"] bool parameter user data, mapping it to the Plug::ReadOnly flag. This user data may be modified in a ParameterModificationContext or in a Parameterised::parameterChanged() callback.

* StringPlugValueWidget and PathPlugValueWidget now correctly set their text entry field to read only when the plug is read only.

* PresetsOnlyParameterValueWidget now displays in a disabled state when a plug is not writable.

* Fixed C/C++ Object already deleted test messages caused by DeferredPathPreview.

* Fixed lifetime issues with ScriptWindows - they may now be constructed directly or acquire()d directly and their lifetime will be as expected (managed by the caller). ScriptWindow.connect() continues to operate as before - managing the lifetime of windows to correspond with the lifetime of scripts in the application.

* Fixed problems caused by serialising plug flags as All - they would then acquire new values when loaded in a future where there are new flags available.

* Added a SubTree node, for taking a branch of the tree and rerooting it back to /.

* Fixed bug in ConnectionGadget::bound() which meant that sometimes the graph would not be framed correctly when first displaying a GraphEditor.

* Fixed ColorChooserDialogue to actually use the colour passed to the constructor.

* Window.addChildWindow() now always causes the child window to remain on top of the parent. Previously, this was documented as the behaviour, but it only worked for child dialogues which subsequently went into a modal state. This is achieved by setting the QtCore.Qt.Tool window flag - this is much better than WindowStaysOnTopHint because it hides the child window when the application becomes inactive on the mac - otherwise the window would remain on top of the windows for the newly activated application.

* Fixed bug where colour chooser would remain after the parent swatch died, but be inoperative. It now remains but is still functional.

* Added GafferScene::PathMatcher class, which provides accelerated path matching for use in the PathFilter.

* PathFilter now supports * as a wildcard to match any portion of a name.

* PathFilter now supports ... as a path entry, to match any number of entries.

* Added a ParameterPath class for navigating Parameter hierarchies.

* Fixed bug which prevented CompoundVectorParameters from being saved in presets.

0.35.7
------

* Fixed bug which caused Windows to be hidden when being added as the child of another Window.

* Window.setVisible( True ) now ensures that the Window is unminimized and raised where necessary.

* Added NodeEditor.acquire() method, to allow other UI elements to request that a Node editor be shown in some way for a specific node.

* Double clicking a node in the graph now shows a floating Node Editor for that node.

* Added MultiLineTextWidget.dropTextSignal(), making it easy to implement drag and drop for different datatypes. This simplifies the ScriptEditor implementation somewhat.

* Added an improved ui for editing expressions. Context menu on plugs allows for creation and editing of expressions, and the expression editor accepts drag and drop of plugs.

* Random node no longer errors when context items are missing - this prevents the UI from erroring when scene:path etc is not available.

* NumericSlider now allows specification of hardMin and hardMax values to control what happens when the slider is dragged outside of the widget area.

* Slider now draws the position differently to indicate when the position is outside of the widget area.

* Fixed ColorChooser bugs caused by dragging sliders outside of sensible ranges - the ranges are now enforced.

* Added GafferUI.DisplayTransform class for managing colour transformations from linear to display space. Updated ColorSwatch and ColorChooser classes to use this, and added ocio.py config file to set up the transform using PyOpenColorIO.

* Added GafferUI.ExecuteUI module with functionality for executing nodes, repeating previous executions etc. This provides a new execute menu in the main menu, and a right click menu item in the graph editor.

* Fixed bug which meant that dynamic CompoundNumericPlugs would fail to restore their connections upon script load.

* Arnold shaders may now be connected together to form networks, and they may have non-shader inputs (such as the Random node) which can be evaluated on a per-object basis to provide additional variation.

* Fixed error caused by browser preview tab.

0.35.6
------

* Fixed problem where VectorDataWidget would grow to claim size it couldn't use.

* VectorDataWidget now scrolls to show the new rows when rows have been added.

* RenderableGadget now implements click and drag signal handlers to manage a set of selected objects.

* Fixed bug where MultiLineTextWidget would emit textChangedSignal whenever setText was called, regardless of whether or not it made any changes.

* Added insertText, setCursorPosition, getCursorPosition, cursorPositionAt, setFocussed and getFocussed methods to MultiLineTextWidget.

* ScriptEditor now accepts drops for scene objects, plugs, and nodes, which can be dragged from the Viewer and the GraphEditor.

* Added Widget.parentChangedSignal(), which does what you'd expect from the name.

* Improved default sizing for OpDialogue.

* Fixed CompoundParameter UIs to respect the ["UI"]["collapsed"] user data entry.

* CompoundPlugValueWidget now has a collapsed constructor argument to replace the previous collapsible argument. This takes None, True or False as values, allowing the ui to be created as non-collapsible, collapsed or expanded.

* Disallowing null values in plugs. This fixes bugs in the computation of hashes (all null values hashed the same, regardless of type, or what the actual default value was), and also simplifies coding (no more need for tests against null before using an Object).

* Fixed bug where setting SplinePlug to a value with less points than before raised an Exception.

* Fixed bug where SplinePlug::setToDefault did not work as expected.

* Added ValuePlug::setCacheMemoryLimit() and ValuePlug::getCacheMemoryLimit(), to allow management of cache memory usage. Added startup/gui/cache.py to expose this to the user via the preferences.

* Fixed bug which prevented user preferences from loading.

* Improved drawing of very thin/small selection boxes - they had a tendency to disappear before.

* Added Widget setHighlighted() and getHighlighted() methods, implementing highlight-on-hover for buttons and sliders.

* Implemented drop of items into VectorDataWidget. This allows objects from the viewer to be dragged and dropped into a filter to perform assignments.

* PlugValueWidget.popupMenuSignal now passes the PlugValueWidget to slots instead of the Plug.

* Fixed bug where ColorPlugValueWidget would attempt to show colour pickers for non-editable plugs, resulting in errors.

* NodeUI now also shows output plugs. They can be removed as necessary by registering None with PlugValueWidget.registerCreator().

* ModelCacheSource now uses the new ModelCache class provided by Cortex.

* Added a Random node, for producing random floats and colours based on a seed and a context item.

* Fixed bug where plug popup menus tried to edit plugs which were not editable.

* Fixed bug where the effects of TextWidget.setEditable() did not update the appearance of the widget.

* Fixed bug which caused ExpressionNode to crash when the expression was changed while the output plug was being viewed by the UI.

* Fixed bug which caused errors when connecting compatible children of CompoundPlugs together, if the CompoundPlugs were not themselves compatible enough for a complete connection between all child plugs to be made.

* Fixed bug which prevents ExpressionNode from accepting a Plug with direction()==In as an input to the expression.

* Fixed bug whereby GadgetWidget was passing buttonDoubleClick signals to buttonPress signals on the held gadget.

* Added GraphEditor.nodeDoubleClickSignal().

0.35.5
------

* Fixed graphical glitches caused by incorrectly applying visibility to children of TabbedContainer - this affected the preview section of the browser app particularly badly.

* Added a reportErrors parameter to the OpMatcher constructor - this defaults to True (same behaviour as before) but can be set to False to silence error reporting while loading ops. Note that the OpMatcher used by the BrowserEditor may be customised by implementing the Mode._createOpMatcher() method - this would be the place to pass reportErrors=True.

0.35.4
------

* Added a GafferBindings::NodeClass class, which simplifies the binding of Node derived classes. It is now a one liner to bind a typical extension node.

* The op app now has an arguments parameter which can be used to specify the parameter values for the op.

* The op app now has a gui parameter. When this is true a gui is presented, when it is false the op is executed directly on the command line.

* Added the GafferScene and GafferSceneUI modules. These will allow the generation and editing of scene graphs.

* Fixed RunTimeTyped registration of Gaffer::CompoundPlug.

* Fixed behaviour when a Widget doesn't have a tooltip - it now correctly looks for tooltips on parent Widgets until one is found.

* Added a GafferUI.NumericSlider widget.

* The Viewer now correctly updates when the context has changed. The EditorWidget no longer calls _updateFromContext() at awkward times.

* Added a simple TimeEditor for manipulating the current frame.

* Fixed GIL problems caused by passing multithreaded python procedurals to RenderableGadget.

* Fixed GIL problems when emitting signals with python slots from a thread which does not currently hold the GIL.

* Added an ExpressionNode class.

* PlugValueWidgets now have setContext and getContext methods, and update correctly when the context changes if a plug has input connections.

* Added a Gaffer.TransformPlug class, for specifying transformations.

* Removed NodeUI.createPlugValueWidget() registeredWidgets only parameter.

* Added PathListingWidget setPathExpanded, getPathExpanded, setExpandedPaths, getExpandedPaths and expansionChangedSignal methods.

* Added the GafferImage and GafferImageUI modules, for tile based image processing.

* Removed deprecated StandardNodeGadget::acceptsNodule() method, and associated StandardNodeGadget( node, deferNoduleCreation ) constructor. Nodule creation should now be controlled entirely by the Nodule factory mechanism.

* The Application base class now automatically creates an ApplicationRoot and makes it available via the root() method. Derived classes should use this rather than create their own. The Application base class now also makes sure that all startup files have been executed before the application is run, so derived classes may not now call _executeStartupFiles themselves (it is now protected). Additionally the doRun() method has
been renamed to _run, to be more in keeping with general python philosophy.

* The WeakMethod class now throws a more useful exception when called on expired instances.

* Fixed bug whereby menus were never destroyed due to a circular reference. This masked other bugs whereby some uis weren't maintaining a reference to their menus to keep them alive - it's now essential that this is done.

* Fixed bug which prevented dynamic output CompoundNumericPlugs serialising correctly.

* Fixed problems caused by PlugValueWidget.__init__ calling _updateFromPlug() at a point when the derived class is not fully constructed. PlugValueWidget.__init__ no longer calls _updateFromPlug(), so derived classes should now call it at the end of their __init__ method.

* ColorPlugValueWidget now has numeric fields for editing the colour, in addition to the
swatch.

* ContainerGadget can now add padding around the children, accessed using the new setPadding() and getPadding() methods.

* StandardNodeGadget can now be used in a vertical orientation as well as a horizontal one. This will be useful for making graphs which better suit a horizontal flow (shaders for example).

* Fixed IECore::RunTimeTyped registration for CompoundNumericPlug types.

* Added GafferArnold module.

* Added Label.linkActivatedSignal(), for reacting to HTML links in label text.

* Fixed flickering caused by MenuBars appearing briefly on screen before being parented.

* Added MultiLineTextWidget setWrapMode, getWrapMode, appendHTML, linkAt and linkActivatedSignal methods.

* Added a PopupWindow class.

* Fixed the Slider button press handler to swallow the events it uses.

* Added Window setPosition() and getPosition() methods.

* Moved NodeUI.registerPlugValueWidget() functionality into PlugValueWidget.registerCreator().

* Removed NodeUI._build() method. Derived classes should instead pass a topLevelWidget to the constructor if they wish to be in control of the ui construction.

* GafferUI.EventLoop now disables any idle callbacks which error during execution.

* Added Node::acceptsInput virtual method, to allow nodes to reject connections.

* Added a Widget.bound() method.

* Added GadgetWidget.positionToGadgetSpace() method, for converting Widget-relative positions into Gadget-relative lines.

* Added a GraphEditor.graphGadgetWidget() method.

* Nodes created via the NodeMenu are now automatically connected to the selected nodes, and positioned based on those connections.

* Parameter help for CompoundParameters (and derived classes) is now available as a tooltip on the label of the Collapsible ui.

* The op application now has an arguments parameter, which can be used to specify the initial values for the parameters of the op (backported from trunk).

* The python application now has an arguments parameter, which can be used to specify an arbitrary list of strings to be provided to the python script in a variable called argv.

* VectorDataWidget now allows a minimum number of visible rows to be passed in the constructor. Previously a similar behaviour was implemented internally with the minimum hardcoded to 1 - the new default is now 8. This improves the layout of CompoundVectorDataParameters.

* Added workaround for Qt problems which caused VectorDataWidget to sometimes be clipped on the right hand edge.

0.35.3
------

* Fixed LayoutMenu delete function

0.35.2
------

* Added a minimum size of the OpDialogue

0.35.1
------

* Removed ParameterValueWidget._addPopupMenu and _popupMenuDefinition, replacing them with PlugValueWidget._addPopupMenu and _popupMenuDefinition. This makes the parameter preset menus automatically available on all parameter uis, and provides for easy extension in the future (menus for manipulating plug inputs, expressions, locking etc). Note that if you previously had a custom ParameterValueWidget class with a _popupMenuDefinition() override, then it will no longer work - use ParameterValueWidget.popupMenuSignal() instead.

* Removed ToolParameterValueWidget, replacing it with ToolPlugValueWidget which has identical functionality (but applicable to Plugs too).

* Fixed bug which caused the filename column to become too wide when switching to Op browsing mode in the browser and then back to files.

0.35.0
------

* Sequence Path displays file sequences with a single frame

* Reverted changes made in Widget class about "apply visiblity"

* OpDialogue now supports op.userData()["UI"]["buttonLabel"], for specifying a custom label for the OK button.

* Removed requirement of the boost build having a patched python library capable of participating in garbage collection.

* Fixed bug in Collapsible when calling setChild() with a widget currently parented elsewhere.

* Fixed various GafferUI.Container bugs which prevented successful transfer of Widgets between containers.

* Added workarounds for unwanted Qt behaviours - parentless Widgets becoming top-level windows, and widgets being hidden when reparented.

* Added setClassLoader and getClassLoader methods to the op application. These may be used by configuration files to customise the loading of ops (the application is available as an "application" variable to the startup scripts).

* Calling BrowserEditor.registerMode() with the label of an existing mode now overrides the previous registration, rather than adding a second with an identical name.

* The standard BrowserEditor modes are now accessible publicly as BrowserEditor.FileSystemMode, BrowserEditor.FileSequenceMode and BrowserEditor.OpMode.

* The browser OpMode now takes an additional classLoader argument to the constructor, allowing the use of custom class loaders.

* The ParameterValueWidget.registerType() method now accepts an optional uiTypeHint argument, which allows the registration of custom uis, which parameters can request using the standard ["UI"]["typeHint"] userData entry.

* Added ValueType class members to TypedObjectPlug bindings, so that appropriate values
can be constructed easily.

* GraphComponent.children() python method now accepts a typeId to filter the result.

* Fixed bug which meant that colour swatches for plugs had the wrong colour when first shown.

* Simplified EditorWidget implementations by removing setScriptNode() method - now the scriptNode is always provided at construction and cannot be subsequently changed. Renamed ScriptWindow.getScript() to ScriptWindow.scriptNode() and EditorWidget.getScriptNode() to EditorWidget.scriptNode() for consistency. 

* Menus now support a "shortCut" entry in the MenuItemDefinition to provide keyboard shortcuts. The standard application, file and edit menus now provide the expected shortcuts, and are greyed out appropriately when they cannot be used for whatever reason.

* Added ScriptNode undoAvailable() and redoAvailable() methods.

* CompoundNodule now supports a vertical orientation, specified using a new argument to the constructor.

* GafferUI.LinearContainer now supports decreasing as well as increasing child ordering, controlled with the setDirection() and getDirection() methods.

* Fixed ordering of nodules in vertically oriented NodeGadgets.

* PathPlugValueWidget doesn't update the plug value as you type any more - this was causing constant computation with invalid values. The value is now only set when editing finishes.

* Fixed problems with PathChooserWidget which meant the wrong file/directory was displayed on opening (truncated by one).

* ParameterValueWidget popup menus may now be customised by external code, using the ParameterValueWidget.popupMenuSignal().

* The Path class now implements a much more readable __repr__.

* The DictPath class now accepts an additional "dictTypes" argument to the constructor, which can be used to define what types it considers to be branches in the path (all other types are considered leaves).

* The OpMatcher.defaultInstance() function now takes an optional classLoader argument, which is used to create the shareable OpMatcher.

* The BrowserEditor.Mode class now has a _createOpMatcher() method which may be overridden by derived classes. Typically this would be overridden to use a custom ClassLoader for the ops.

* Moved Label.VerticalAlignment and Label.HorizontalAlignment enums to GafferUI namespace - to allow their use in other parts of the API. They are temporarily available under their old names for backwards compatibility.

* GridContainer.addChild() now accepts an alignment parameter to control alignment of the child within its cells.

* Path setFromString, append and truncateUntilValid methods now return self, to allow easy chaining and use in list comprehensions.

* Fixed problem which could cause MultiLineTextWidget to raise an Exception when losing focus as part of a ui being destroyed.

* Fixed SelectionMenu so that standard python strings (and not QStrings) are returned from the getCurrentItem() and getItem() methods.

* Added support for loading and saving presets for ops and other Parameterised classes.

* The OpPathPreview is now more flexible in what it considers to be a ClassLoader for ops, to provide better support for custom ClassLoaders.

* The PathListing widget now allows multiple levels of hierarchy to be expanded, by holding either Shift (all levels) or Control (one level) while expanding a level. In addition, expansionChangedSignal() is not emitted only once for batched changes, such as those caused by setExpandedPaths() and the new recursive expansion/collapsing.

* Layouts now remember their correct splitting ratios when they're saved. Added a useful layout for use with scenes.

* The ExpressionNode now supports string as well as numeric output types.

* The execute app now operates over frame ranges defined using the -frames command line argument.

* When not in gui mode, the Render node waits for the render subprocess to complete before returning from execute().

* StringPlug inputs now automatically substitute $name, ${name} and ### tokens using values from the current context when their value is accessed during a computation. This behaviour can be controlled using the new PerformsSubstitutions plug flag.

* Node computations are now cached in memory and reused when possible. Hashes representing computations are available using the ValuePlug::hash() method, and Node implementations must now implement the new Node::hash() method to assist in computing hashes.

* Added GraphComponent::getChild( childIndex ) method, providing constant-time access to children by index. This improved the implementation of SplinePlug, ChildSet and the GraphComponent __getitem__ method in Python.

* The op application now supports the loading of presets at launch, using the new "-preset presetName" command line option.

* Added a simple ConfirmationDialogue class.

* Presets are now stored in subdirectories based on class name, to avoid clashes between presets for different classes.

* Added a small UI for deleting presets.

* Resolved browser errors caused by broken symlinks. FileSystemPath now returns True for isValid() if a path is a broken symlink (it seems unreasonable for children() to return invalid paths) and falls back to os.lstat() to generate path info if os.stat() fails due to a broken link.

* Fixed problem where SequencePath would error in info() when given an invalid base path. Now it returns None as expected.

0.34.0
------

* Added support for ClassVectorParameters.

* Added a -help flag to the gaffer command line.

* Fixed parameter menu bug introduced in version 0.33.2.

* Added support for TimeCodeParameters.

* Menu.popup() method now takes an optional grabFocus parameter - if this is False and a key is pressed then the menu will close and pass the key to the previous focus widget.

* PathWidget's helpful popup menus are now more helpful because they don't steal keypresses from the PathWidget itself.

* TextWidget now supports having a fixed width defined in characters using the setCharacterWidth() and getCharacterWidth() methods.

* NumericPlugValueWidget now sets maximum field width for integer plugs where max values has been set - this slightly improves the ui for the TimeCodeParameterValueWidget.

0.33.2
------

* Fixed the delete order of ListContainer that was causing popup windows

* Fixed circular reference in menu that was causing popup windows

0.33.1
------
* Fixed bug in Menu

0.33.0
------
* Added a MenuButton class to GafferUI.

* The GafferUI.Spacer class now specifies a maximumSize in addition to the previous minimumSize.

* Added support for ClassParameters.

* Improved formatting of Parameter tooltips, and worked around Qt crash caused by having "\n\n" in the tooltip text.

* Fixed bug which meant that Labels were always aligned to the right and centre. Note that this changes the behaviour of default constructed Labels, which have always specified left alignment, but have been ignored till now.

* ListContainer now supports slices when setting children. For instance container[2:4] = [ list, of, children ]. ListContainer also now implements the index() method in the same way a list would, and allows access to the expand attribute of children using the new setExpand() and getExpand() methods.

* Improved WeakMethod behaviour when called after the instance has expired. Now a descriptive ReferenceError exception is thrown rather than the previous cryptic exception. Also added instance() and method() member functions to return the underlying member data.

* GafferUI.Menu now allows WeakMethods to be used for the command field of a menu item.

* Improved file selector for PathVectorParameters, and added custom file selector for FileSequenceVectorParameters.

* Fixed problem where the automatic Widget parenting mechanism was attempting to parent Menus unnecessarily.

0.32.1
------

* Added workaround for problems where string values were not always committed into parameters before the Execute button of the OpDialogue was clicked.

0.32.0
------

* Added GafferUI.NotificationMessageHandler, for displaying IECore messages in a little window.

* Added a ParameterHandler and ParameterValueWidget for DateTimeParameters.

* VectorDataWidget size behaviour now works much better for large amounts of data. It is now possible to use the browser's FileIndexedIO preview tab to view large amounts of data
from .cob and .fio files.

* Fixed bug in VectorDataWidget, whereby the vertical header would disappear when rows were deleted.

* Multiple fields may now be edited simultaneously in the VectorDataWidget, by selecting several fields before editing one of the selected fields. Changes are automatically copied to the rest of the selection. Columns may be selected by clicking on the horizontal header
and rows by clicking on the vertical header.

* The enter and return keys can now be used to edit the checkbox fields of a VectorDataWidget.

* The MultiLineTextWidget now has setEditable, getEditable, textChangedSignal, editingFinishedSignal and activatedSignal methods equivalent to the existing methods on TextWidget.

* Added a MultiLineStringPlugValueWidget class.

* StringParameterValueWidget now supports the ["UI"]["multiLine"] user data item.

* The browser app now has an "initialPath" parameter to allows the browsing location to be set from the command line.

* Added Gaffer.AttributeCachePath and GafferUI.AttributeCachePathPreview classes, to allow browsing of attribute caches.

* Browsing for paths from a PathPlugValueWidget where the path is presumed empty now starts from the current working directory.

0.31.0
------

* Fixed getText method of Label widget.

* TextInputDialogue now has all text in the textfield selected by default.

* Fixed "RuntimeError: underlying C/C++ object has been deleted" error triggered by removing a panel from a ScriptWindow.

* Fixed bug which meant that removing a panel would only keep a single subpanel of the panel that remained.

* Fixed bug which meant that sometimes the remaining layout buttons would cease to work after removing a panel from the CompoundEditor.

* PathListingWidget now has a displayModeChangedSignal() method.

* Added PathChooserWidget setPath() and getPath() methods.

* Added customisable modes to the BrowserEditor. Current modes allow the browsing of either files or ops.

* Added Gaffer.SequencePath class and used it to implement a file sequence browsing mode for the BrowserEditor and a FileSequenceParameterValueWidget.

* Added PathListingWidget setColumns() and getColumns() methods.

* Added a Gaffer.OpMatcher class, to provide lists of ops which are suitable for application to particular objects.

* Added a contextMenuSignal() to the Widget class.

* Added a right click menu to the BrowserEditor, allowing suitable ops to be applied to
files and file sequences.

0.30.0
------
* Fixed problem trying to call QLineEdit.setPlaceholderText within Nuke.

* Gaffer.BlockedConnection now supports reentrancy, with the connection only becoming unblocked when the outermost block has been exited.

* Fixed bug which prevented selection using the up/down cursor keys from working in the PathChooserWidget.

* ImageGadgets now have a linear to srgb conversion applied when they are drawn. This means they now match the Image widget behaviour.

* PathChooserWidget and PathChooserDialogue now accept a new allowMultipleSelection argument to the constructor. Use the new PathChooserDialogue.waitForPaths() method to wait for paths selected in this way.

* VectorDataWidget has a new protected _createRows() method which may be overridden by derived classes to customise the addition of new rows. The PathVectorDataWidget implements this by displaying a dialogue where the user may select multiple paths to be added. This improves the parameter ui for PathVectorParameters.

0.29.0
------

* The Gaffer.BlockedConnection constructor now accepts a list of connections to block, as an alternative to just a single connection.

* Added a Gaffer.LeafPathFilter class, which filters out leaf Paths.

* Fixed problem with Dialogue.waitForButton() which meant that the keyboard focus would be in the wrong place if a parent window was provided.

* PathListingWidget now supports user resizing of the columns. The existing automatic resizing behaviour remains, but any changes made by the user are remembered and applied as offsets to future automatic resize events.

* PathListingWidget.Column.lessThanFunction has been replaced with PathListingWidget.Column.sortFunction. The former was a function to compare two items, whereas the latter now simply returns the data in a form that should be passed to a standard less than comparison.

* Added PathListingWidget.selectionChangedSignal().

* Added PathListingWidget.scrollToPath() method.

* PathListingWidget now supports a tree view mode in addition to the existing list mode. This is exposed in the PathChooserWidget and PathChooserDialogue via a button to toggle between the modes.

* Deprecated PathListingWidget.selectedPaths() and introduced a pair of getSelectedPaths()/setSelectedPaths() methods.

* Added the ability to remove children from the TabbedContainer using del[start:end] notation.

* Added GafferUI.EventLoop.executeOnUIThread().

* Added Gaffer.DictPath, to allow browsing of dictionaries, IECore.CompoundData and IECore.CompoundObjects using the GafferUI Path components.

* Added GafferUI.BusyWidget, for saying "i might be some time but i don't really know how long so just twiddle your thumbs please".

* Fixed bug in GafferUI.Frame.removeChild.

* PathListingWidget now copes if a field in the Path.info() is missing.

* Added a Gaffer.IndexedIOPath class, to allow browsing inside Cortex files using the GafferUI Path components.

* GafferUI.EventLoop in Houdini mode now pumps 5 times rather than once per hou.ui.eventLoop idle. This makes typing in text fields interactive.

* GafferUI.TabbedContainer now has setTabsVisible() and getTabsVisible() methods.

* Added a frame() method to GafferUI.GadgetWidget, to frame a particular bounding box in the viewport, and fixed a bug whereby setGadget() didn't request a redraw.

* Added setPath and getPath methods to PathListingWidget, and PathWidget.

* Added setPathCollapsed and getPathCollapsed to PathListingWidget to allow programmatic control of the tree view.

* Added Gaffer.ClassLoaderPath class to allow browsing of ops and suchlike.

* GafferUI.SplitContainer.setSizes() can now be called before the SplitContainer has become visible.

* Added GafferUI.ErrorDialogue.ExceptionHandler class to simplify error handling.

* Added classes for previewing paths. General file information, headers, images, meshes, ops, and indexed io files and contents may all be previewed.

* Added a BrowserEditor class for embedding a file browser into a Gaffer layout.

* Added a browser app to browse the filesystem and display previews.

* Renamed ScriptNode::application() method to ScriptNode::applicationRoot() and changed return type to a raw pointer in keeping with the rest of Gaffer. Added python binding.

* Added ApplicationRoot::preferencesLocation() method to return an appropriate directory into which settings can be saved.

* Added Widget.visibilityChangedSignal().

* Fixed crash in python bindings for TypedObjectPlug::defaultValue, for the case of the default value being null.

* TypedObjectPlug bindings now support the serialisation of the value and default value, provided that the bindings for the types they hold implement __repr__ appropriately.

* Fixed bug in GafferBindings::Serialiser which meant that serialisers were called twice unecessarily.

0.28.1
------

* Changed the default resize mode of OpDialogue/ErrorDialogue to be manual

* Removed assert warning

* Fixed juddering resize events when opening the OpDialogue, by optimising out unecessary calls in Widget.setVisible().

0.28.0
------
* Added an InfoPathFilter, which allows filtering with an arbitrary match function applied to an arbitrary field of Path.info(). Used this to implement a filter text box for path choosers.

* PathParameterWidget now applies path filters, and has an _filter() method which can be overridden in derived classes to define the filter.

* GridContainer now supports the automatic parenting mechanism

* Window now support the addition of child windows using the automatic parenting mechanism.

* Keyword arguments can now be passed to the ContainerWidget.addChild() call generated by the automatic parenting mechanism. To properly support this, all Widget subclasses must take a **kw constructor argument, and pass it to their parent class constructor. An example use follows :

	with GafferUI.GridContainer() :
		# index is automatically passed to GridContainer.addChild() to specify the position of the button
		GafferUI.Button( "myButton", index = ( 0, 2 ) )

	with GafferUI.ListContainer() :
		# expand is automatically passed to ListContainer.addChild()
		GafferUI.Spacer( IECore.V2i( 10 ), expand=True )

* Added the ability to easily profile any gaffer application using the cPython profiling module, by specifying the -profileFileName command line flag. Use the pstats module to examine the resulting file.

* Optimised the Widget event filter.

* Fixed circular reference in GafferUI.CompoundParameterValueWidget which could cause "Underlying C/C++ object has been deleted" errors.

* The displayFunction in GafferUI.PathListingWidget.Columns may now return a GafferUI.Image or (as an optimisation) a QtGui.QIcon.

* Added GafferUI.PathListingWidget.defaultFileSystemIconColumn, which can be added to the list of columns passed to GafferUI.PathListingWidget to obtain an icon view.

* Optimised Widget implementation so that the event filter is only applied when it is absolutely needed - either when a connection to one of the signals has been made or when getToolTip has been overridden. Investigations with the standard gaffer ui revealed that only about one third of widgets meet these criteria.

* Optimised Widget implementation by lazily constructing signals when they are first accessed. This improves construction times but also reduces the memory footprint of a freshly constructed Widget by 40%.

* Added Gaffer.lazyImport function, which imports modules in such a way that they aren't actually loaded until first accessed.

* Optimised startup of gaffer applications which don't use any GL functionality, by using the new Gaffer.lazyImport functionality for PyOpenGL, IECoreGL and QtOpenGL.

* Added buttonDoubleClickSignal() to GafferUI.Widget and GafferUI.Gadget.

* Added setSelection() and getSelection() methods to GafferUI.TextWidget, along with a selectionChangedSignal() method. An additional selectingFinishedSignal() uses heuristics to determine when the user has finished making a selection. This is useful in Widgets which wish to provide easy methods of acting on the selection.

* The Menu.popup() method now takes optional position and forcePosition arguments.

* Improved PathWidget popup listing behaviour.

* GafferUI.ScrolledContainer now always asks for enough size to completely show its contents, regardless of the scroll mode in use.

* Deprecated GafferUI.Window setResizeable() and getResizeable() methods in favour of new setSizeMode() and getSizeMode() methods. These provide three modes - Manual (the same as the previous resizeable), Fixed (the same as the previous non-resizeable) and Automatic, whereby the window always tries to fit its child. Added a resizeToFitChild() method for cases where sizeMode is not Automatic and you know the child has been resized.

* The OpDialogue now resizes automatically to fit the parameters initially, and adjust as parameter sections are shown and hidden.

* The Widget class now has a keyReleaseSignal, and the GadgetWidget propagates events on this signal to the existing Gadget::keyReleaseSignal.

* Added support for "label" attributes in menu definitions to GafferUI.Menu. This is really just a workaround for the fact that IECore.MenuDefinition uses / characters to delineate between menu entries, and sometimes we want a / in the entry name itself.

* The VectorDataWidget now sizes itself to fit its contents.

0.27.0
------

* Keeping the same font dpi no matter where gaffer is running.

* Fixed bug which caused NameError to be thrown when loading a script containing an OpHolder.

* NodeUI widgets can now be customised on a per-plug basis using the NodeUI.registerPlugValueWidget call.

* Fixed bug which could cause crashes if a plug managed by VectorTypedParameterHandler had a null value.

* Fixed bug which caused additional parameters1, parameters2 etc plugs to be created on the ReadNode. Added an additional test to check that the ReadNode works following serialisation.

* Implemented keys(), values(), items() and __getitem__( long ) for GraphComponent bindings.

* Added a simple Write node.

* Added an execute application which can be used to execute Write nodes, or any other node with an execute() method.

* The Gaffer headers are now installed in the include directory in the Gaffer distribution.

* The Cortex procedural stubs are now installed as part of the Gaffer distribution.

* GafferUI.TabbedContainer now has an index() method for retrieving the index of a given child, and a currentChangedSignal() method for signalling when the current tab has been changed.

* GafferUI.NodeSetEditor now has a nodeSetChangedSignal() method, to notify listeners when the node set the editor is using has changed.

* GafferUI.CompoundEditor now houses a couple of useful buttons alongside the tabs in the layout. One brings up the menu to edit the layout, and the other locks the currently viewed nodes for the current editor.

* Added Serialisable flag to Gaffer.Plug, to control whether or not plugs and their values are serialised.

* The gui app now has a fullScreen command line flag.

* NodeEditor now displays the node type.

* The Plug base class may now be serialised.

* Fixed bug which meant that plug flags were not correctly serialised.

* Fixed bug in the automatic Widget parenting mechanism, which meant Widgets could be parented inappropriately when being created from the constructor of another Widget.

* The Path.addFilter() and Path.removeFilter() methods have been deprecated and replaced with Path.setFilter() and Path.getFilter() methods. Use the new CompoundFilter class if you wish to use more than one filter.

* The Path and FileSystemPath constructors now accept an optional filter argument.

* The PathFilter class now has setEnabled() and getEnabled() methods to turn the filter on and off. Derived classes should now implement the _filter() method rather than the filter() method.

* The PathFilter class now has a changedSignal(), which issues notifications when the filter is changed in some way. The Path class uses this to correctly trigger its own pathChangedSignal()

* The PathFilter classes now accept a dictionary userData argument to the constructor, which can be used for storing arbitrary data with the filter.

* The CheckBox class now has setText() and getText() accessors.

* Added PathFilterWidget class to allow uis to be built for the filters on paths. Added filter ui to PathChooserWidget, along with a button to refresh the listing. 

* The Path class now adds "name" and "fullName" entries to the info() dictionary.

* The Menu class now accepts booleans as well as callables for the checkBox MenuItemDefinition entry.

0.26.0
------

* Gaffer.Application._executeStartupFiles() now takes an optional contextDict to allow variables to be passed to the startup scripts.

* GafferBindings.Serialiser now has a public constructor and can be used directly. It still needs some refactoring.

* Gaffer.ApplicationRoot now has a preferences() method which returns a node used to represent preferences. It also has a savePreferences() method to save the user preferences into a startup script. The GafferUI.ApplicationMenu
provides access to this via a menu item.

* Default stylesheet now does a better job of aligning the corner widget for the TabbedContainer.

0.25.0
------

* Changed in NumericPlugValueWidget the methods __keypress and __textChanged to be protected

* Added alternate color as new entry in widget style sheet

* The GafferUI.Image class now uses a more sensible cache size to eliminate thrashing when loading images from disk. The cache size defaults to 100 MB but can be specified directly using the GAFFERUI_IMAGECACHE_MEMORY environment variable, which is also interpreted as being a number in MB.

0.24.0
------

* ParameterisedHolder now correctly loads an instance of the held class
following serialisation.

* ParameterisedHolder::setParameterised() and OpHolder::setOp() now accept
an optional keepExistingValues parameter which defaults to false. Passing
true preserves existing plug values in preference to the values in the
incoming Parameterised object.

* TabbedContainer now allows the addition of a custom Widget to the top
right corner using the setCornerWidget() and getCornerWidget() methods.

* Fixed a bug which meant that the ButtonEvent::line field was incorrectly
transformed when delivering events to Gadgets.

* Fixed tab sizing issue on OS X.

* Fixed crashes in ObjectParameterHandler triggered by plugs with null values.

* Added enterSignal(), leaveSignal(), dragEnterSignal() and dragLeaveSignal() methods to Gadget. Nodules now highlight themselves when entered using this
new functionality.

* Fixed GafferUI to work with qt 4.6 as well as 4.7.

* Gaffer can now be run embedded in Nuke.

0.23.0
------

* Fixed a bug which prevented keypresses in GadgetWidget from being propagated to the parent widget if they were not processed by the GadgetWidget.

* Can now exit full screen mode by hitting Escape.

* OpDialogue.waitForResult() now never returns Exceptions if execution fails. Instead it gives the user the chance to try again or cancel.

* CompoundParameterValueWidget and CompoundVectorParameterValueWidget now support the ["UI"]["collapsible"] and ["UI"]["collapsed"] parameter userData. The collapsible argument to the constructor now defaults to None, it can be specified explicitly as True or False to override the userData request.

* Fixed a bug which prevented the GafferUI.Widget owner for empty QTabWidgets from being found with PyQt4. This caused errors during event handling.

* The Widget.setVisible() and Widget.getVisible() methods have been modified to match the behaviour of Widget.setEnabled() and Widget.getEnabled(), and an addition Widget.visible() method has been introduced to query visibility relative to an ancestor. See documentation for further details.

* Added SplitContainer getSizes(), setSizes() and handle() methods. See documentation for details.

* ListContainer.__init__() orientation parameter now defaults to vertical.

* CompoundEditor now provides dynamic behaviour for expanding and collapsing child editors. Hit space to expand the current editor one level, double space for two levels and so on. Space then collapses back one level, double space two levels and so on. When an editor is fully collapsed, hovering over the splitter handle will dynamically show it.

0.22.1
------

* Changed events keyPress and textChanged to be protected

0.22.0
------

* Collapsible Widget now supports corner widget expanded

* Changed Error Window to be resizable as default

* Added selectedSignal in SelectionMenu

* Added CurrentIndexChangedSignal test in SelectionMenuTest

* Fixed StringParameterValueWidget to create a PlugValueWidget using the registered Type

* Added enterSignal and leaveSignal in Widget


0.21.0
------

* Added a selectionMenu widget.

* Stylesheet restructured, enabling style overrides in widgets.

* Improved stylesheet performance applying styles only in Window and Menu widgets.

* Buttons can optionally have the frame removed using the setHasFrame() method or the hasFrame argument to the constructor. Additionally they no longer have minimum sizes defined by the stylesheet.

* Minor style changes.

* Disabled Qt's automatic merging of menubars with the OS X system menu. This was causing crashes and wasn't compatible with fullscreen mode either.

* Added a simple ProgressBar widget.

* Removing a node from a parent using removeChild() now automatically disconnects the node from the graph. Fixes issue #38.

* Fixed a number of test failures which occurred only in the Image Engine build, due to the fact that we install the cortex ops with different version numbers than a standard install.

* CompoundParameterValueWidget now updates the ui appropriately when plugs are added and removed. This can be seen in the Read node when switching between different file types.

* File menu items now open file browsers in a more sensible location.

* File browser now has a button to go up one directory level.

* Containers may now be used in the python with statement to make the creation of nested layouts more straightforward. For example :

	with GafferUI.Collapsible() :	
		with GafferUI.ScrolledContainer() :
			with GafferUI.ListContainer( GafferUI.ListContainer.Orientation.Vertical ) :
				GafferUI.TextWidget( "Making uis is easier now" )
				GafferUI.Button()

* Nodule::registerNodule now accepts regular expressions for plug names.

* StandardNodeGadget::acceptsNodule is deprecated. Use Nodule::registerNodule in preference. Default implementation of StandardNodeGadget::acceptsNodule now always returns true.

* Graph editor ui for ParameterisedHolders now only shows connections for ObjectPlugs, this prevents the interface being cluttered with connections for all the other parameter types.

* Viewer is no longer hardcoded to display the result of the "output" plug - it now displays the result of the first output ObjectPlug. This allows it to view the results of procedurals and ops.

* The node creation menus for Ops and Procedurals now create OpHolder and ProceduralHolder nodes rather than generic ParameterisedHolder nodes. Ops and procedurals may now be run in Gaffer.
			
0.20.0
------

* GafferUI.EventLoop supports Houdini using hou.ui.addEventLoopCallback

* Support for boost 1.37.0

* Using future to import with_statement for python 2.5 compatibility

0.19.0
------

* Added a BoolVectorDataPlug and a BoolVectorDataParameterHandler.

* GafferUI._Variant.fromVariant() now supports booleans.

* VectorDataWidget now accepts a list of VectorData objects to the constructor and in setData(). This allows larger tables to be constructed consisting of columns from several VectorData objects. As a result VectorData.getData() always returns a list of objects, even when operating on only a single object. VectorDataWidget now accepts custom header labels specified by passing a list of strings to the header parameter in the constructor.

* Using an officially allocated TypeId range, and not one that might conflict with internal projects.

* CompoundValueParameterWidget can now be usefully subclassed, and the _buildChildParameterUIs method reimplemented to change behaviour.

* Added a CompoundVectorParameterValueWidget.

* Fixed a bug in GafferUI.Menu which prevented dynamically generated submenus from displaying correctly.

* Plugs representing parameters are now correctly identified as being dynamic, and can therefore be saved and loaded to scripts. Custom ParameterHandler classes should now call setupPlugFlags() in their setupPlug() implementation to support this behaviour.

* Added OpHolder and ProceduralHolder node types. The ui still needs work to make these useable.

* Fixed problem which caused artifacts in GafferUI.Images when using PySide.

* Reduced default font size to fit more on screen.

* Fixed problem with GafferUI.Button positioning on OS X.

0.18.0
------

* Renamed ArrayNodule to CompoundNodule.

* Bug fix for PathListingWidget with allowMultipleSelection==True. When selecting more than one item, the path being edited is now always set the current directory. This avoids problems where setting the path to the last selected leaf could cause the current selection to be destroyed.

0.17.0
------

* Fixed a bug in NumericPlug::setValue() which meant it was possible to set value outside the Plug's min/max range.

* Changed ParameterHandler interface to allow the same ParameterHandler instance to be used repeatedly even when Parameters are being added and remove or are changing type. This should be more efficient but more importantly will be necessary to allow the CompoundParameterValueWidget to adjust the ui when Parameters are edited in this way. The following changes need to be made to a ParameterHandler implementation :

	* Remove the plugParent argument to the constructor, and move the plug creation code to an implementation of the new setupPlug() pure virtual function.
	* Stop passing the parameter to the base class constructor, but instead store it as a member variable, and implement the pure virtual parameter() method to return it.

See python/GafferTest/ParameterHandlerTest.py for an example.

* The path argument to the PathPlugValueWidget is now optional, with a FileSystemPath being used if no path is specified.

* ValuePlug now emits plugSetSignal() before calling Node::dirty(), rather than vice versa.

* The ReadNode now exposes the parameters of the IECore::Readers it uses as plugs on the node.

* The PathListingWidget contents can now be customised by passing a column specification to the constructor. See PathListingWidget.defaultFileSystemColumns for an example. Also added support for sorting the listing by clicking on the headers, and allowed the column specification to provide a sorting function to be used in this case.

* The PathListingWidget now allows multiple selection of files using the allowMultipleSelection argument to the constructor, and provides a list of the currently selected paths using the selectedPaths() method.

* Implemented the ParameterisedHolder::setParameterised( className, classVersion, searchPathEnvVar ) overload. Still needs some work so nodes can be serialised to a script and reloaded properly.

* Fixed a bug in the Node bindings which meant that the C++ base class implementations weren't called when a python class didn't provide overrides.

* ParameterHandler::setupPlug now takes an argument specifying the plug direction required.

* Added an ObjectParameterHandler.

* Added Widget setEnabled(), getEnabled() and enabled( relativeTo ) methods - see documentation for details. Signals are not emitted for Widgets which have been disabled.

* Fixed a bug in the RunTimeTyped registration for TypedPlug.

0.16.0
------

* Added a StandardNodeGadget::acceptsNodule() method which may be reimplemented by derived classes to control exactly which plugs are represented by the gadget. See GafferUITest.StandardNodeGadgetTest.testSubclassing() for an example.

* GafferUI.StringPlugValueWidget now exposes the internal TextWidget with a textWidget() method.

* GafferUI.TextWidget now supports password style text display, settable with the displayMode constructor parameter, or the setDisplayMode() method.

* New StringParameterValueWidget supports ["UI"]["password"] parameter userData.

* The appearance of disabled buttons is now less confusing.

0.15.1
------

* Fixed layout problems caused by adding larger items into existing rows of a GridLayout.

0.15.0
------

* Added a GridContainer class.

* Fixed bug which meant that connections were temporarily offset from their endpoint if a nodule was added to a node immediately after them being made (as the Group node does).

* Fixed bugs in the GroupNode which meant that compute() was called each time the node was moved in the GraphEditor, and that compute() could error if an input plug contained None.

* Gaffer can now be run embedded in maya versions which use Qt natively.

0.14.0
------

* The parameter userData ["UI"]["visible"] is now supported.

* Fixed failing test GafferTest.ParameterisedHolderTest.testAddAndRemoveParameters. Parameters may now be added or removed within a ParameterisedHolder::ParameterModificationContext.

* Fixed a few stylesheet issues that appeared when running under Gnome.

* Added a GraphComponent::setChild() method - this operates in the same way as the __setitem__ python method. See documentation for the distinction between addChild() and setChild().

* Fixed a bug whereby GraphComponent::getChild( "" ) would return the GraphComponent itself rather than nothing.

* Fixed a bug dealing with parameters changing type within a ParameterisedHolder::ParameterModificationContext.

* GraphComponent::parentChangedSignal() now also provides the previous parent to connected slots in addition to the child argument.

* Fixed a bug where transferring a child from one parent to another would emit parentChangedSignal() twice, once with the child unparented from the old parent, and once with the child reparented to the new parent. Now the signal is only emitted once, omitting the bogus temporary unparenting signal.

* Plugs now automatically disconnect their inputs and outputs when they are removed from their parent.

* Plugs may no longer implement acceptsInput( 0 ) to return false - this was illogical as it prevents the undoing of a connection made by the user.

0.13.0
------

* Fixed a bug whereby a node would be offset from the mouse position when dragging if starting the drag was delayed while other uis (particularly the NodeEditor) were updating.

* Fixed a bug which meant that connections were not correctly represented in the GraphEditor for children of the ArrayNodule.

* The ParameterHandler classes now correctly define the Ptr and ConstPtr member typedefs required for all IECore::RefCounted subclasses.

* The ParameterHandler classes now have a plug() method which returns the plug which was created to represent the parameter().

* The ParameterisedHolder class now exposes the internal ParameterHandler with a parameterHandler() method.

* The CompoundParameterHandler class now provides access to the handlers it uses for child parameters using the childParameterHandler() method.

* The CompoundParameterHandler now has python bindings.

* The Image widget no longer expands to fill space if it is available.

* The Label widget now has setText() and getText() methods.

* The PathWidget class now has a path() method returning the path being displayed.

* The Window.addChildWindow( window ) call now results in the parent window holding a reference to the python object representing the child. This avoids situations whereby the child python object would die but the QWidget representing the child on the C++ side would continue to live. Use Window.removeChild() to remove a child window when you wish to destroy it, or use setVisible( False ) to hide the child until you need it again.

* Fixed bug in PathWidget which meant that the path display would be incorrect until the path changed for the first time.

* PathListingWidget fixes :

	* Error when double clicking an item.
	* Selection was not being cleared when the current path wasn't valid.
	* Path wasn't being set when a leaf item was selected, which meant that hitting Enter in the PathChooserDialogue chose the wrong path.
	* Double clicking a directory when the current path wasn't valid created another invalid path, rather than replacing the invalid section.	

* Added a "python" application which simply executes a python file in the Gaffer environment.

* Added a GafferUI._Variant class which has helper function for dealing with differences in PySide and PyQt4 with respect to QVariant handling.

* Fixed VectorDataWidget to work with PySide.

* Added a BoxParameterHandler covering Box2i, Box2f, Box3i and Box3f parameter types.

* GraphComponent now supports the len() function in python, returning the number of children for the instance. The __nonzero__ method is also implemented so that queries of the type "if graphComponent : " will return True as before, even if there are no children.

* The sizing behaviour of the PathListingWidget is no longer quite as annoying.

* GafferUI.Menu now optionally passes a "menu" argument to the checkBox callback of a menu item, in the same way as it does for the command callback.

* Fixed bug in GafferUI.ColorSwatch.getColor().

* Added Window.[gs]etFullScreen() methods, and added a menu item to the Layout menu to use them. Added a parentWindow argument to the Dialogue*.waitFor*() methods, and used it appropriately to keep dialogues on top even when in full screen mode.

* The Image class now uses the Cortex PNGImageReader for loading png files, and correctly converts linear data to sRGB for display.

* Added a basic framework for parameter-specific uis. Initially there are only specific uis for compound parameters, presets only parameters and path parameters - all others fall back to using the default plug widgets. A UI may be easily instantiated for all the parameters of a ParameterisedHolderNode using the GafferUI.CompoundParameterValueWidget - see GafferUI.ParameterisedHolderNodeUI for an example.

* The MultiLineTextWidget now has much more sensible tab spacing.

* The Collapsible container can now display an optional widget in the top right corner of the header. Use the setCornerWidget() and getCornerWidget() methods to manipulate this widget.

* Removed font parameter from GafferUI.Label - it wasn't doing anything anyway. Font control will likely return in the form of some support for text markup.

* Fixed variable scope issues which meant that the following code would fail if executed in a script editor :

		class A() :

			def __init__( self ) :

				print A

		a = A()

0.12.0
------

* Added a VectorDataWidget and a VectorDataPlugValueWidget, handling plugs of type StringVectorPlug, IntVectorPlug, FloatVectorPlug and V3fVectorPlug. Still needs file selector support.

* Added a V3fVectorDataPlug and a V3fVectorDataParameter handler.

* All gaffer applications now include a call to IECore.registerRunTimeTyped.

* Fixed bug which would cause the base class doRender() method to be called in addition to the overridden one when subclassing from Gadget in python.

* Plug::setInput() now calls acceptsInput() even when the new input is null. This allows plugs to reject the removal of existing connections. The connection gadget has been updated to respect the new rejection possibility, preventing the dragging of the destination end of a connection to a plug whose acceptsInput( 0 ) returns false, and not attempting to set the input if the source end of source a connection is dragged off into space. Currently no Gaffer plug type returns false from acceptsInput( 0 ), but custom plugs are free to do so and Gaffer plugs may return false in the future based on the content of a ReadOnly or Locked flag on the plug.

* Window constructor now accepts an additional "child" keyword argument which is passed to a call to setChild().

* Fixed problem whereby the hover colour for the SplitContainer handles wouldn't work on all platforms.

* The GraphEditor now provides access to its internal GraphGadget with the graphGadget() method.

* Refactored the Set class into an abstract base class and a StandardSet class containing the previous functionality. The members() and sequencedMembers() methods have been removed as they didn't generalise well to other potential Set subclasses (such as a NameFilteredSet). Instead a new member( i ) method provides ordered access and the contains( member ) method provides membership queries.

* Added a ChildSet class whose membership tracks the children of a given GraphComponent.

* Added python bindings for Nodule::plug and Connection::srcNodule() and Connection::dstNodule().

* Added CompoundEditor.editors() method, which returns all the child editors, optionally filtered by type.

* GraphGadget can now show arbitrary Sets of nodes, specified using the GraphGadget::setGraphSet() method.

* GafferBindings::SignalBinder now supports signals of arity 0.

* GafferBindings::SignalBinder now returns the class that was bound, so that additional method bindings may be added by calling code.

* A generic set of python signals are now bound as Signal0, Signal1, Signal2 and Signal3, where the number denotes the number of arguments the Signal takes. Python callables may be used to provide custom result combiners - see GafferTest.SignalsTest for examples.

* The GraphEditor now allows custom right click menus to be displayed for nodes in the graph. See GraphEditor.nodeContextMenuSignal() for brief documentation.

0.11.0
------

* GafferUI.Image() constructor now accepts unicode strings.

* Gadget, NodeGadget and StandardNodeGadget may now be derived from in Python.

* NodeGadget.registerNodeGadget() may now be called from Python, passing a callable for the creation function.

* New GafferUI.ImageGadget class allows images to be displayed in zoomable gadget uis.

* GafferUI.StandardNodeGadget can now be customised using a new setContents() method. This allows the central region of the node to be replaced with custom gadgets on a per-node basis. See startup/gui/graphs.py for example code for customising with an icon (note that this is waiting for a PNGImageReader to be available in cortex).

0.10.0
------

* Fixed flickering in the Viewer - enabled double buffering in same way as GraphEditor.

* The view application has been ported from gtk to Qt.

* The Collapsible widget no longer changes width when its collapse state is changed.

* Window.addChildWindow() has been ported from gtk to Qt. This means that dialogues can be made to stay on top of the windows that launch them.

* GafferUI.Dialogue.__init__ now accepts borderWidth and resizeable arguments.

* Collapsible constructor now accepts borderWidth argument.

* MultiLineTextWidget now accepts text argument to constructor.

* OpDialogue now reliably closes itself following execution or cancel. A future version may stay open if userData on the Op requests it.

* All signal connections are now made to Gaffer.WeakMethod objects where appropriate. Updated the Widget documentation to encourage the use of WeakMethod.

* GafferUI.Frame class now accepts a child argument to the constructor, actually uses the borderWidth argument, and Frame.setChild( None ) no longer errors.

* Rationalised Window close behaviour. Added Window.close() method which may be called to request that a window be closed - this is also called when the user clicks the close icon. Window subclasses may override Window._acceptsClose to reject or defer closing. Window.closeSignal() has been renamed to Window.closedSignal() and now is now used purely for notification when a window has closed (the return value from attached slots is irrelevant).

* GafferUI.Frame has a borderStyle argument, defaulting to drawing a rather plain border.

* OpDialogue now reports errors using a new ErrorDialogue class.

* GafferUI.CamelCase has been removed as it was ported into IECore some time ago.

* Fixed bug which prevented GraphComponent::commonAncestor<T>() from compiling.

* Gadgets and Widgets may now have tooltips. Client code can set the tooltip using setToolTip(), and classes may provide default dynamic values by implementing getToolTip() appropriately. Currently the NodeGadget, Nodule and ConnectionGadget implement getToolTip to return information about the Nodes, Plugs and Connections they represent.

* Widgets now have a wheelSignal() for responding to mouse wheel events. The Viewer and GraphEditor use this to implement zooming.

* Fixed bug which prevented Collapsible containers from toggling state correctly when multiple instances shared a parent.

* Node UIs now use a ScrolledContainer for their top level container.

* Label widget now allows the alignment to be specified.

* Fixed alignment issues in NodeUIs.

* OpDialogue has a better default size.

* Added handlers for the following parameter types :

	IECore.V2iParameter
	IECore.V3iParameter
	IECore.V2fParameter
	IECore.V3fParameter
	IECore.Color3fParameter
	IECore.Color4fParameter
	
* Fixed TypeError: invalid argument to sipBadCatcherResult() messages coming from ColorSwatch widget.

0.9.0
-----

* Can now access the internal QPixmap for a GafferUI.Image widget using the _qtPixmap() method. This is to assist in implementing other widget types and should be considered off limits for user code (along with all the other protected _qt* function).

* GafferUI.Button can now display an optional GafferUI.Image in addition to text, and has setText(), getText(), setImage() and getImage() accessors. Note that the label keyword parameter has been renamed to text. The GafferUI.Dialogue._addButton() method now accepts a Button directly (as well as still accepting a string for backwards compatibility) to allow buttons with images to be used in Dialogues.

* GraphEditor flicker should now be fixed (enabled double buffering for GL display).

* Fixed bug which would cause Ops to be executed twice in OpDialogue.waitForResult().

0.8.0
-----

* GafferUI.Image now falls back to using Qt image loading code if no IECore.Reader is available. This provides support for PNG images among others. Also fixed some bugs whereby images would fail to load if a full path wasn't provided - now the GAFFERUI_IMAGE_PATHS are used appropriately.

* OpDialogue can now be used non-modally without waitForResult(). The new OpDialogue.opExecutedSignal() can be used to tell when the op has been executed, and to get the result.

* GafferUI.EventLoop addIdleCallback() and removeIdleCallback() have been ported from the old gtk code to the new Qt code.

* Reworked GafferUI.EventLoop to support embedding of Gaffer in Maya. See documentation in GafferUI/EventLoop.py and apps/gui/gui-1.py for details.

0.7.0
-----

* Can now derive from ScriptNode in python and override acceptsChild etc as expected.

* ScrolledContainer and viewer classes have now been ported to the Qt based GafferUI.

* Added a GafferUI.Image class for displaying images in a widget.

* GafferUI.Menu class now supports checkBox menu items again.

* GafferUI.CheckBox widget now displayed with a tick rather than a blank yellow box.

* CompoundNumericPlugValueWidget has now been ported to the Qt based GafferUI, providing uis for V2f, V3f, V2i and V3i plug types.

* GafferUI.Widget derived classes may now pass a GafferUI.Widget instead of a QtGui.QWidget instance to the base class constructor. This makes it possible to develop a wider variety of custom widgets without resorting to Qt APIs.

0.6.0
-----

* Can now specify whether to use PySide or PyQt for Qt python bindings, using the GAFFERUI_QT_BINDINGS environment variable.

0.5.0
-----

* Added a new OpDialogue class to make it easy to run ops.

* Added a new op application, to allow users to run ops in a gui.

* NodeEditor.registerNodeUI has been moved to NodeUI.registerNodeUI, and a NodeUI.create factory functiona added. This allows NodeUIs to be used in places other than the NodeEditor. 

0.4.0
-----

* Can now derive from GraphComponent in python and override acceptsParent and acceptsChild methods. These methods can also be overridden in other python-derivable classes such as Plug and Node.

* Can now derive from CompoundPlug in python.

0.3.0
-----

* ParameterisedHolders now allow some Parameters to opt out of representation as a Plug by adding a "noHostMapping" user data item with a value of BoolData( True ).

* Can now implement and use ParameterHandlers in python.

* Ctrl-C now correctly kills Gaffer

* Fixed type registration for TypedObjectPlugs.

* Fixed NodeEditor lag when selecting several nodes in the GraphEditor.

* Added a factory mechanism for Nodules, allowing different nodules to be used for different plugs. Used this to implement an ArrayNodule type which allows connections to the children of a CompoundPlug to be managed. The code below can be used to demonstrate this :

	import GafferUI
	GafferUI.Nodule.registerNodule( Gaffer.Node.staticTypeId(), "c", GafferUI.ArrayNodule )

	n = Gaffer.Node()

	n.addChild( Gaffer.CompoundPlug( "c" ) )
	n["c"].addChild( Gaffer.IntPlug( "a" ) )
	n["c"].addChild( Gaffer.IntPlug( "b" ) )
	n["c"].addChild( Gaffer.IntPlug( "c" ) )

	addChild( n )

	n2 = Gaffer.Node()
	n2.addChild( Gaffer.IntPlug( "o", Gaffer.Plug.Direction.Out ) )

	addChild( n2 )

* Fixed bug which caused "RuntimeError: Internal C++ object (PySide.QtGui.QLineEdit) already deleted." messages to be displayed.<|MERGE_RESOLUTION|>--- conflicted
+++ resolved
@@ -18,11 +18,9 @@
 
 * Added drag and drop node connection re-wiring (#78).
 
-<<<<<<< HEAD
 * Added virtual slider for NumericWidgets, engaged using LeftClick + Control or ShiftControl (#79).
-=======
+
 * Deleting nodes attempts to rebuild the network to act as if the deleted nodes had been disabled (#95).
->>>>>>> b1d246f6
 
 0.58.0
 ======
