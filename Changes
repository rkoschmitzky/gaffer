* OpDialogue now supports op.userData()["UI"]["buttonLabel"], for specifying a custom label for the OK button.

* Removed requirement of the boost build having a patched python library capable of participating in garbage collection.

* Fixed bug in Collapsible when calling setChild() with a widget currently parented elsewhere.

* Fixed various GafferUI.Container bugs which prevented successful transfer of Widgets between containers.

* Added workarounds for unwanted Qt behaviours - parentless Widgets becoming top-level windows, and widgets being hidden when reparented.

<<<<<<< HEAD
* The op and browser applications now run config files found in the op and browser subdirectories of the GAFFER_STARTUP_PATHS.

=======
>>>>>>> 2c77bc97
* Added setClassLoader and getClassLoader methods to the op application. These may be used by configuration files to customise the loading of ops (the application is available as an "application" variable to the startup scripts).

* Calling BrowserEditor.registerMode() with the label of an existing mode now overrides the previous registration, rather than adding a second with an identical name.

* The standard BrowserEditor modes are now accessible publicly as BrowserEditor.FileSystemMode, BrowserEditor.FileSequenceMode and BrowserEditor.OpMode.

* The browser OpMode now takes an additional classLoader argument to the constructor, allowing the use of custom class loaders.

0.34.0
------

* Added support for ClassVectorParameters.

* Added a -help flag to the gaffer command line.

* Fixed parameter menu bug introduced in version 0.33.2.

* Added support for TimeCodeParameters.

* Menu.popup() method now takes an optional grabFocus parameter - if this is False and a key is pressed then the menu will close and pass the key to the previous focus widget.

* PathWidget's helpful popup menus are now more helpful because they don't steal keypresses from the PathWidget itself.

* TextWidget now supports having a fixed width defined in characters using the setCharacterWidth() and getCharacterWidth() methods.

* NumericPlugValueWidget now sets maximum field width for integer plugs where max values has been set - this slightly improves the ui for the TimeCodeParameterValueWidget.

0.33.2
------
* Fixed the delete order of ListContainer that was causing popup windows

* Fixed circular reference in menu that was causing popup windows

0.33.1
------
* Fixed bug in Menu

0.33.0
------
* Added a MenuButton class to GafferUI.

* The GafferUI.Spacer class now specifies a maximumSize in addition to the previous minimumSize.

* Added support for ClassParameters.

* Improved formatting of Parameter tooltips, and worked around Qt crash caused by having "\n\n" in the tooltip text.

* Fixed bug which meant that Labels were always aligned to the right and centre. Note that this changes the behaviour of default constructed Labels, which have always specified left alignment, but have been ignored till now.

* ListContainer now supports slices when setting children. For instance container[2:4] = [ list, of, children ]. ListContainer also now implements the index() method in the same way a list would, and allows access to the expand attribute of children using the new setExpand() and getExpand() methods.

* Improved WeakMethod behaviour when called after the instance has expired. Now a descriptive ReferenceError exception is thrown rather than the previous cryptic exception. Also added instance() and method() member functions to return the underlying member data.

* GafferUI.Menu now allows WeakMethods to be used for the command field of a menu item.

* Improved file selector for PathVectorParameters, and added custom file selector for FileSequenceVectorParameters.

* Fixed problem where the automatic Widget parenting mechanism was attempting to parent Menus unnecessarily.

0.32.1
------

* Added workaround for problems where string values were not always committed into parameters before the Execute button of the OpDialogue was clicked.

0.32.0
------

* Added GafferUI.NotificationMessageHandler, for displaying IECore messages in a little window.

* Added a ParameterHandler and ParameterValueWidget for DateTimeParameters.

* VectorDataWidget size behaviour now works much better for large amounts of data. It is now possible to use the browser's FileIndexedIO preview tab to view large amounts of data
from .cob and .fio files.

* Fixed bug in VectorDataWidget, whereby the vertical header would disappear when rows were deleted.

* Multiple fields may now be edited simultaneously in the VectorDataWidget, by selecting several fields before editing one of the selected fields. Changes are automatically copied to the rest of the selection. Columns may be selected by clicking on the horizontal header
and rows by clicking on the vertical header.

* The enter and return keys can now be used to edit the checkbox fields of a VectorDataWidget.

* The MultiLineTextWidget now has setEditable, getEditable, textChangedSignal, editingFinishedSignal and activatedSignal methods equivalent to the existing methods on TextWidget.

* Added a MultiLineStringPlugValueWidget class.

* StringParameterValueWidget now supports the ["UI"]["multiLine"] user data item.

* The browser app now has an "initialPath" parameter to allows the browsing location to be set from the command line.

* Added Gaffer.AttributeCachePath and GafferUI.AttributeCachePathPreview classes, to allow browsing of attribute caches.

* Browsing for paths from a PathPlugValueWidget where the path is presumed empty now starts from the current working directory.

0.31.0
------

* Fixed getText method of Label widget.

* TextInputDialogue now has all text in the textfield selected by default.

* Fixed "RuntimeError: underlying C/C++ object has been deleted" error triggered by removing a panel from a ScriptWindow.

* Fixed bug which meant that removing a panel would only keep a single subpanel of the panel that remained.

* Fixed bug which meant that sometimes the remaining layout buttons would cease to work after removing a panel from the CompoundEditor.

* PathListingWidget now has a displayModeChangedSignal() method.

* Added PathChooserWidget setPath() and getPath() methods.

* Added customisable modes to the BrowserEditor. Current modes allow the browsing of either files or ops.

* Added Gaffer.SequencePath class and used it to implement a file sequence browsing mode for the BrowserEditor and a FileSequenceParameterValueWidget.

* Added PathListingWidget setColumns() and getColumns() methods.

* Added a Gaffer.OpMatcher class, to provide lists of ops which are suitable for application to particular objects.

* Added a contextMenuSignal() to the Widget class.

* Added a right click menu to the BrowserEditor, allowing suitable ops to be applied to
files and file sequences.

0.30.0
------
* Fixed problem trying to call QLineEdit.setPlaceholderText within Nuke.

* Gaffer.BlockedConnection now supports reentrancy, with the connection only becoming unblocked when the outermost block has been exited.

* Fixed bug which prevented selection using the up/down cursor keys from working in the PathChooserWidget.

<<<<<<< HEAD
* Merged optimised Gadget drawing code from optimisedGadgetDrawing branch - drawing of the graph should now be much quicker.

=======
>>>>>>> 2c77bc97
* ImageGadgets now have a linear to srgb conversion applied when they are drawn. This means they now match the Image widget behaviour.

* PathChooserWidget and PathChooserDialogue now accept a new allowMultipleSelection argument to the constructor. Use the new PathChooserDialogue.waitForPaths() method to wait for paths selected in this way.

* VectorDataWidget has a new protected _createRows() method which may be overridden by derived classes to customise the addition of new rows. The PathVectorDataWidget implements this by displaying a dialogue where the user may select multiple paths to be added. This improves the parameter ui for PathVectorParameters.

0.29.0
------

* The Gaffer.BlockedConnection constructor now accepts a list of connections to block, as an alternative to just a single connection.

* Added a Gaffer.LeafPathFilter class, which filters out leaf Paths.

* Fixed problem with Dialogue.waitForButton() which meant that the keyboard focus would be in the wrong place if a parent window was provided.

* PathListingWidget now supports user resizing of the columns. The existing automatic resizing behaviour remains, but any changes made by the user are remembered and applied as offsets to future automatic resize events.

* PathListingWidget.Column.lessThanFunction has been replaced with PathListingWidget.Column.sortFunction. The former was a function to compare two items, whereas the latter now simply returns the data in a form that should be passed to a standard less than comparison.

* Added PathListingWidget.selectionChangedSignal().

* Added PathListingWidget.scrollToPath() method.

* PathListingWidget now supports a tree view mode in addition to the existing list mode. This is exposed in the PathChooserWidget and PathChooserDialogue via a button to toggle between the modes.

* Deprecated PathListingWidget.selectedPaths() and introduced a pair of getSelectedPaths()/setSelectedPaths() methods.

* Added the ability to remove children from the TabbedContainer using del[start:end] notation.

* Added GafferUI.EventLoop.executeOnUIThread().

* Added Gaffer.DictPath, to allow browsing of dictionaries, IECore.CompoundData and IECore.CompoundObjects using the GafferUI Path components.

* Added GafferUI.BusyWidget, for saying "i might be some time but i don't really know how long so just twiddle your thumbs please".

* Fixed bug in GafferUI.Frame.removeChild.

* PathListingWidget now copes if a field in the Path.info() is missing.

* Added a Gaffer.IndexedIOPath class, to allow browsing inside Cortex files using the GafferUI Path components.

* GafferUI.EventLoop in Houdini mode now pumps 5 times rather than once per hou.ui.eventLoop idle. This makes typing in text fields interactive.

* GafferUI.TabbedContainer now has setTabsVisible() and getTabsVisible() methods.

* Added a frame() method to GafferUI.GadgetWidget, to frame a particular bounding box in the viewport, and fixed a bug whereby setGadget() didn't request a redraw.

* Added setPath and getPath methods to PathListingWidget, and PathWidget.

* Added setPathCollapsed and getPathCollapsed to PathListingWidget to allow programmatic control of the tree view.

* Added Gaffer.ClassLoaderPath class to allow browsing of ops and suchlike.

* GafferUI.SplitContainer.setSizes() can now be called before the SplitContainer has become visible.

* Added GafferUI.ErrorDialogue.ExceptionHandler class to simplify error handling.

* Added classes for previewing paths. General file information, headers, images, meshes, ops, and indexed io files and contents may all be previewed.

* Added a BrowserEditor class for embedding a file browser into a Gaffer layout.

* Added a browser app to browse the filesystem and display previews.

* Renamed ScriptNode::application() method to ScriptNode::applicationRoot() and changed return type to a raw pointer in keeping with the rest of Gaffer. Added python binding.

* Added ApplicationRoot::preferencesLocation() method to return an appropriate directory into which settings can be saved.

* Added Widget.visibilityChangedSignal().

* Fixed crash in python bindings for TypedObjectPlug::defaultValue, for the case of the default value being null.

* TypedObjectPlug bindings now support the serialisation of the value and default value, provided that the bindings for the types they hold implement __repr__ appropriately.

* Fixed bug in GafferBindings::Serialiser which meant that serialisers were called twice unecessarily.

0.28.1
------

* Changed the default resize mode of OpDialogue/ErrorDialogue to be manual

* Removed assert warning

* Fixed juddering resize events when opening the OpDialogue, by optimising out unecessary calls in Widget.setVisible().

0.28.0
------
* Added an InfoPathFilter, which allows filtering with an arbitrary match function applied to an arbitrary field of Path.info(). Used this to implement a filter text box for path choosers.

* PathParameterWidget now applies path filters, and has an _filter() method which can be overridden in derived classes to define the filter.

* GridContainer now supports the automatic parenting mechanism

* Window now support the addition of child windows using the automatic parenting mechanism.

* Keyword arguments can now be passed to the ContainerWidget.addChild() call generated by the automatic parenting mechanism. To properly support this, all Widget subclasses must take a **kw constructor argument, and pass it to their parent class constructor. An example use follows :

	with GafferUI.GridContainer() :
		# index is automatically passed to GridContainer.addChild() to specify the position of the button
		GafferUI.Button( "myButton", index = ( 0, 2 ) )

	with GafferUI.ListContainer() :
		# expand is automatically passed to ListContainer.addChild()
		GafferUI.Spacer( IECore.V2i( 10 ), expand=True )

* Added the ability to easily profile any gaffer application using the cPython profiling module, by specifying the -profileFileName command line flag. Use the pstats module to examine the resulting file.

* Optimised the Widget event filter.

* Fixed circular reference in GafferUI.CompoundParameterValueWidget which could cause "Underlying C/C++ object has been deleted" errors.

* The displayFunction in GafferUI.PathListingWidget.Columns may now return a GafferUI.Image or (as an optimisation) a QtGui.QIcon.

* Added GafferUI.PathListingWidget.defaultFileSystemIconColumn, which can be added to the list of columns passed to GafferUI.PathListingWidget to obtain an icon view.

* Optimised Widget implementation so that the event filter is only applied when it is absolutely needed - either when a connection to one of the signals has been made or when getToolTip has been overridden. Investigations with the standard gaffer ui revealed that only about one third of widgets meet these criteria.

* Optimised Widget implementation by lazily constructing signals when they are first accessed. This improves construction times but also reduces the memory footprint of a freshly constructed Widget by 40%.

* Added Gaffer.lazyImport function, which imports modules in such a way that they aren't actually loaded until first accessed.

* Optimised startup of gaffer applications which don't use any GL functionality, by using the new Gaffer.lazyImport functionality for PyOpenGL, IECoreGL and QtOpenGL.

* Added buttonDoubleClickSignal() to GafferUI.Widget and GafferUI.Gadget.

* Added setSelection() and getSelection() methods to GafferUI.TextWidget, along with a selectionChangedSignal() method. An additional selectingFinishedSignal() uses heuristics to determine when the user has finished making a selection. This is useful in Widgets which wish to provide easy methods of acting on the selection.

* The Menu.popup() method now takes optional position and forcePosition arguments.

* Improved PathWidget popup listing behaviour.

* GafferUI.ScrolledContainer now always asks for enough size to completely show its contents, regardless of the scroll mode in use.

* Deprecated GafferUI.Window setResizeable() and getResizeable() methods in favour of new setSizeMode() and getSizeMode() methods. These provide three modes - Manual (the same as the previous resizeable), Fixed (the same as the previous non-resizeable) and Automatic, whereby the window always tries to fit its child. Added a resizeToFitChild() method for cases where sizeMode is not Automatic and you know the child has been resized.

* The OpDialogue now resizes automatically to fit the parameters initially, and adjust as parameter sections are shown and hidden.

* The Widget class now has a keyReleaseSignal, and the GadgetWidget propagates events on this signal to the existing Gadget::keyReleaseSignal.

* Added support for "label" attributes in menu definitions to GafferUI.Menu. This is really just a workaround for the fact that IECore.MenuDefinition uses / characters to delineate between menu entries, and sometimes we want a / in the entry name itself.

* The VectorDataWidget now sizes itself to fit its contents.

0.27.0
------

* Keeping the same font dpi no matter where gaffer is running.

* Fixed bug which caused NameError to be thrown when loading a script containing an OpHolder.

* NodeUI widgets can now be customised on a per-plug basis using the NodeUI.registerPlugValueWidget call.

* Fixed bug which could cause crashes if a plug managed by VectorTypedParameterHandler had a null value.

* Fixed bug which caused additional parameters1, parameters2 etc plugs to be created on the ReadNode. Added an additional test to check that the ReadNode works following serialisation.

* Implemented keys(), values(), items() and __getitem__( long ) for GraphComponent bindings.

* Added a simple Write node.

* Added an execute application which can be used to execute Write nodes, or any other node with an execute() method.

* The Gaffer headers are now installed in the include directory in the Gaffer distribution.

* The Cortex procedural stubs are now installed as part of the Gaffer distribution.

* GafferUI.TabbedContainer now has an index() method for retrieving the index of a given child, and a currentChangedSignal() method for signalling when the current tab has been changed.

* GafferUI.NodeSetEditor now has a nodeSetChangedSignal() method, to notify listeners when the node set the editor is using has changed.

* GafferUI.CompoundEditor now houses a couple of useful buttons alongside the tabs in the layout. One brings up the menu to edit the layout, and the other locks the currently viewed nodes for the current editor.

* Added Serialisable flag to Gaffer.Plug, to control whether or not plugs and their values are serialised.

* The gui app now has a fullScreen command line flag.

* NodeEditor now displays the node type.

* The Plug base class may now be serialised.

* Fixed bug which meant that plug flags were not correctly serialised.

* Fixed bug in the automatic Widget parenting mechanism, which meant Widgets could be parented inappropriately when being created from the constructor of another Widget.

* The Path.addFilter() and Path.removeFilter() methods have been deprecated and replaced with Path.setFilter() and Path.getFilter() methods. Use the new CompoundFilter class if you wish to use more than one filter.

* The Path and FileSystemPath constructors now accept an optional filter argument.

* The PathFilter class now has setEnabled() and getEnabled() methods to turn the filter on and off. Derived classes should now implement the _filter() method rather than the filter() method.

* The PathFilter class now has a changedSignal(), which issues notifications when the filter is changed in some way. The Path class uses this to correctly trigger its own pathChangedSignal()

* The PathFilter classes now accept a dictionary userData argument to the constructor, which can be used for storing arbitrary data with the filter.

* The CheckBox class now has setText() and getText() accessors.

* Added PathFilterWidget class to allow uis to be built for the filters on paths. Added filter ui to PathChooserWidget, along with a button to refresh the listing. 

* The Path class now adds "name" and "fullName" entries to the info() dictionary.

* The Menu class now accepts booleans as well as callables for the checkBox MenuItemDefinition entry.

0.26.0
------

* Gaffer.Application._executeStartupFiles() now takes an optional contextDict to allow variables to be passed to the startup scripts.

* GafferBindings.Serialiser now has a public constructor and can be used directly. It still needs some refactoring.

* Gaffer.ApplicationRoot now has a preferences() method which returns a node used to represent preferences. It also has a savePreferences() method to save the user preferences into a startup script. The GafferUI.ApplicationMenu
provides access to this via a menu item.

* Default stylesheet now does a better job of aligning the corner widget for the TabbedContainer.

0.25.0
------

* Changed in NumericPlugValueWidget the methods __keypress and __textChanged to be protected

* Added alternate color as new entry in widget style sheet

* The GafferUI.Image class now uses a more sensible cache size to eliminate thrashing when loading images from disk. The cache size defaults to 100 MB but can be specified directly using the GAFFERUI_IMAGECACHE_MEMORY environment variable, which is also interpreted as being a number in MB.

0.24.0
------

* ParameterisedHolder now correctly loads an instance of the held class
following serialisation.

* ParameterisedHolder::setParameterised() and OpHolder::setOp() now accept
an optional keepExistingValues parameter which defaults to false. Passing
true preserves existing plug values in preference to the values in the
incoming Parameterised object.

* TabbedContainer now allows the addition of a custom Widget to the top
right corner using the setCornerWidget() and getCornerWidget() methods.

* Fixed a bug which meant that the ButtonEvent::line field was incorrectly
transformed when delivering events to Gadgets.

* Fixed tab sizing issue on OS X.

* Fixed crashes in ObjectParameterHandler triggered by plugs with null values.

* Added enterSignal(), leaveSignal(), dragEnterSignal() and dragLeaveSignal() methods to Gadget. Nodules now highlight themselves when entered using this
new functionality.

* Fixed GafferUI to work with qt 4.6 as well as 4.7.

* Gaffer can now be run embedded in Nuke.

0.23.0
------

* Fixed a bug which prevented keypresses in GadgetWidget from being propagated to the parent widget if they were not processed by the GadgetWidget.

* Can now exit full screen mode by hitting Escape.

* OpDialogue.waitForResult() now never returns Exceptions if execution fails. Instead it gives the user the chance to try again or cancel.

* CompoundParameterValueWidget and CompoundVectorParameterValueWidget now support the ["UI"]["collapsible"] and ["UI"]["collapsed"] parameter userData. The collapsible argument to the constructor now defaults to None, it can be specified explicitly as True or False to override the userData request.

* Fixed a bug which prevented the GafferUI.Widget owner for empty QTabWidgets from being found with PyQt4. This caused errors during event handling.

* The Widget.setVisible() and Widget.getVisible() methods have been modified to match the behaviour of Widget.setEnabled() and Widget.getEnabled(), and an addition Widget.visible() method has been introduced to query visibility relative to an ancestor. See documentation for further details.

* Added SplitContainer getSizes(), setSizes() and handle() methods. See documentation for details.

* ListContainer.__init__() orientation parameter now defaults to vertical.

* CompoundEditor now provides dynamic behaviour for expanding and collapsing child editors. Hit space to expand the current editor one level, double space for two levels and so on. Space then collapses back one level, double space two levels and so on. When an editor is fully collapsed, hovering over the splitter handle will dynamically show it.

0.22.1
------

* Changed events keyPress and textChanged to be protected

0.22.0
------

* Collapsible Widget now supports corner widget expanded

* Changed Error Window to be resizable as default

* Added selectedSignal in SelectionMenu

* Added CurrentIndexChangedSignal test in SelectionMenuTest

* Fixed StringParameterValueWidget to create a PlugValueWidget using the registered Type

* Added enterSignal and leaveSignal in Widget


0.21.0
------

* Added a selectionMenu widget.

* Stylesheet restructured, enabling style overrides in widgets.

* Improved stylesheet performance applying styles only in Window and Menu widgets.

* Buttons can optionally have the frame removed using the setHasFrame() method or the hasFrame argument to the constructor. Additionally they no longer have minimum sizes defined by the stylesheet.

* Minor style changes.

* Disabled Qt's automatic merging of menubars with the OS X system menu. This was causing crashes and wasn't compatible with fullscreen mode either.

* Added a simple ProgressBar widget.

* Removing a node from a parent using removeChild() now automatically disconnects the node from the graph. Fixes issue #38.

* Fixed a number of test failures which occurred only in the Image Engine build, due to the fact that we install the cortex ops with different version numbers than a standard install.

* CompoundParameterValueWidget now updates the ui appropriately when plugs are added and removed. This can be seen in the Read node when switching between different file types.

* File menu items now open file browsers in a more sensible location.

* File browser now has a button to go up one directory level.

* Containers may now be used in the python with statement to make the creation of nested layouts more straightforward. For example :

	with GafferUI.Collapsible() :	
		with GafferUI.ScrolledContainer() :
			with GafferUI.ListContainer( GafferUI.ListContainer.Orientation.Vertical ) :
				GafferUI.TextWidget( "Making uis is easier now" )
				GafferUI.Button()

* Nodule::registerNodule now accepts regular expressions for plug names.

* StandardNodeGadget::acceptsNodule is deprecated. Use Nodule::registerNodule in preference. Default implementation of StandardNodeGadget::acceptsNodule now always returns true.

* Graph editor ui for ParameterisedHolders now only shows connections for ObjectPlugs, this prevents the interface being cluttered with connections for all the other parameter types.

* Viewer is no longer hardcoded to display the result of the "output" plug - it now displays the result of the first output ObjectPlug. This allows it to view the results of procedurals and ops.

* The node creation menus for Ops and Procedurals now create OpHolder and ProceduralHolder nodes rather than generic ParameterisedHolder nodes. Ops and procedurals may now be run in Gaffer.
			
0.20.0
------

* GafferUI.EventLoop supports Houdini using hou.ui.addEventLoopCallback

* Support for boost 1.37.0

* Using future to import with_statement for python 2.5 compatibility

0.19.0
------

* Added a BoolVectorDataPlug and a BoolVectorDataParameterHandler.

* GafferUI._Variant.fromVariant() now supports booleans.

* VectorDataWidget now accepts a list of VectorData objects to the constructor and in setData(). This allows larger tables to be constructed consisting of columns from several VectorData objects. As a result VectorData.getData() always returns a list of objects, even when operating on only a single object. VectorDataWidget now accepts custom header labels specified by passing a list of strings to the header parameter in the constructor.

* Using an officially allocated TypeId range, and not one that might conflict with internal projects.

* CompoundValueParameterWidget can now be usefully subclassed, and the _buildChildParameterUIs method reimplemented to change behaviour.

* Added a CompoundVectorParameterValueWidget.

* Fixed a bug in GafferUI.Menu which prevented dynamically generated submenus from displaying correctly.

* Plugs representing parameters are now correctly identified as being dynamic, and can therefore be saved and loaded to scripts. Custom ParameterHandler classes should now call setupPlugFlags() in their setupPlug() implementation to support this behaviour.

* Added OpHolder and ProceduralHolder node types. The ui still needs work to make these useable.

* Fixed problem which caused artifacts in GafferUI.Images when using PySide.

* Reduced default font size to fit more on screen.

* Fixed problem with GafferUI.Button positioning on OS X.

0.18.0
------

* Renamed ArrayNodule to CompoundNodule.

* Bug fix for PathListingWidget with allowMultipleSelection==True. When selecting more than one item, the path being edited is now always set the current directory. This avoids problems where setting the path to the last selected leaf could cause the current selection to be destroyed.

0.17.0
------

* Fixed a bug in NumericPlug::setValue() which meant it was possible to set value outside the Plug's min/max range.

* Changed ParameterHandler interface to allow the same ParameterHandler instance to be used repeatedly even when Parameters are being added and remove or are changing type. This should be more efficient but more importantly will be necessary to allow the CompoundParameterValueWidget to adjust the ui when Parameters are edited in this way. The following changes need to be made to a ParameterHandler implementation :

	* Remove the plugParent argument to the constructor, and move the plug creation code to an implementation of the new setupPlug() pure virtual function.
	* Stop passing the parameter to the base class constructor, but instead store it as a member variable, and implement the pure virtual parameter() method to return it.

See python/GafferTest/ParameterHandlerTest.py for an example.

* The path argument to the PathPlugValueWidget is now optional, with a FileSystemPath being used if no path is specified.

* ValuePlug now emits plugSetSignal() before calling Node::dirty(), rather than vice versa.

* The ReadNode now exposes the parameters of the IECore::Readers it uses as plugs on the node.

* The PathListingWidget contents can now be customised by passing a column specification to the constructor. See PathListingWidget.defaultFileSystemColumns for an example. Also added support for sorting the listing by clicking on the headers, and allowed the column specification to provide a sorting function to be used in this case.

* The PathListingWidget now allows multiple selection of files using the allowMultipleSelection argument to the constructor, and provides a list of the currently selected paths using the selectedPaths() method.

* Implemented the ParameterisedHolder::setParameterised( className, classVersion, searchPathEnvVar ) overload. Still needs some work so nodes can be serialised to a script and reloaded properly.

* Fixed a bug in the Node bindings which meant that the C++ base class implementations weren't called when a python class didn't provide overrides.

* ParameterHandler::setupPlug now takes an argument specifying the plug direction required.

* Added an ObjectParameterHandler.

* Added Widget setEnabled(), getEnabled() and enabled( relativeTo ) methods - see documentation for details. Signals are not emitted for Widgets which have been disabled.

* Fixed a bug in the RunTimeTyped registration for TypedPlug.

0.16.0
------

* Added a StandardNodeGadget::acceptsNodule() method which may be reimplemented by derived classes to control exactly which plugs are represented by the gadget. See GafferUITest.StandardNodeGadgetTest.testSubclassing() for an example.

* GafferUI.StringPlugValueWidget now exposes the internal TextWidget with a textWidget() method.

* GafferUI.TextWidget now supports password style text display, settable with the displayMode constructor parameter, or the setDisplayMode() method.

* New StringParameterValueWidget supports ["UI"]["password"] parameter userData.

* The appearance of disabled buttons is now less confusing.

0.15.1
------

* Fixed layout problems caused by adding larger items into existing rows of a GridLayout.

0.15.0
------

* Added a GridContainer class.

* Fixed bug which meant that connections were temporarily offset from their endpoint if a nodule was added to a node immediately after them being made (as the Group node does).

* Fixed bugs in the GroupNode which meant that compute() was called each time the node was moved in the GraphEditor, and that compute() could error if an input plug contained None.

* Gaffer can now be run embedded in maya versions which use Qt natively.

0.14.0
------

* The parameter userData ["UI"]["visible"] is now supported.

* Fixed failing test GafferTest.ParameterisedHolderTest.testAddAndRemoveParameters. Parameters may now be added or removed within a ParameterisedHolder::ParameterModificationContext.

* Fixed a few stylesheet issues that appeared when running under Gnome.

* Added a GraphComponent::setChild() method - this operates in the same way as the __setitem__ python method. See documentation for the distinction between addChild() and setChild().

* Fixed a bug whereby GraphComponent::getChild( "" ) would return the GraphComponent itself rather than nothing.

* Fixed a bug dealing with parameters changing type within a ParameterisedHolder::ParameterModificationContext.

* GraphComponent::parentChangedSignal() now also provides the previous parent to connected slots in addition to the child argument.

* Fixed a bug where transferring a child from one parent to another would emit parentChangedSignal() twice, once with the child unparented from the old parent, and once with the child reparented to the new parent. Now the signal is only emitted once, omitting the bogus temporary unparenting signal.

* Plugs now automatically disconnect their inputs and outputs when they are removed from their parent.

* Plugs may no longer implement acceptsInput( 0 ) to return false - this was illogical as it prevents the undoing of a connection made by the user.

0.13.0
------

* Fixed a bug whereby a node would be offset from the mouse position when dragging if starting the drag was delayed while other uis (particularly the NodeEditor) were updating.

* Fixed a bug which meant that connections were not correctly represented in the GraphEditor for children of the ArrayNodule.

* The ParameterHandler classes now correctly define the Ptr and ConstPtr member typedefs required for all IECore::RefCounted subclasses.

* The ParameterHandler classes now have a plug() method which returns the plug which was created to represent the parameter().

* The ParameterisedHolder class now exposes the internal ParameterHandler with a parameterHandler() method.

* The CompoundParameterHandler class now provides access to the handlers it uses for child parameters using the childParameterHandler() method.

* The CompoundParameterHandler now has python bindings.

* The Image widget no longer expands to fill space if it is available.

* The Label widget now has setText() and getText() methods.

* The PathWidget class now has a path() method returning the path being displayed.

* The Window.addChildWindow( window ) call now results in the parent window holding a reference to the python object representing the child. This avoids situations whereby the child python object would die but the QWidget representing the child on the C++ side would continue to live. Use Window.removeChild() to remove a child window when you wish to destroy it, or use setVisible( False ) to hide the child until you need it again.

* Fixed bug in PathWidget which meant that the path display would be incorrect until the path changed for the first time.

* PathListingWidget fixes :

	* Error when double clicking an item.
	* Selection was not being cleared when the current path wasn't valid.
	* Path wasn't being set when a leaf item was selected, which meant that hitting Enter in the PathChooserDialogue chose the wrong path.
	* Double clicking a directory when the current path wasn't valid created another invalid path, rather than replacing the invalid section.	

* Added a "python" application which simply executes a python file in the Gaffer environment.

* Added a GafferUI._Variant class which has helper function for dealing with differences in PySide and PyQt4 with respect to QVariant handling.

* Fixed VectorDataWidget to work with PySide.

* Added a BoxParameterHandler covering Box2i, Box2f, Box3i and Box3f parameter types.

* GraphComponent now supports the len() function in python, returning the number of children for the instance. The __nonzero__ method is also implemented so that queries of the type "if graphComponent : " will return True as before, even if there are no children.

* The sizing behaviour of the PathListingWidget is no longer quite as annoying.

* GafferUI.Menu now optionally passes a "menu" argument to the checkBox callback of a menu item, in the same way as it does for the command callback.

* Fixed bug in GafferUI.ColorSwatch.getColor().

* Added Window.[gs]etFullScreen() methods, and added a menu item to the Layout menu to use them. Added a parentWindow argument to the Dialogue*.waitFor*() methods, and used it appropriately to keep dialogues on top even when in full screen mode.

* The Image class now uses the Cortex PNGImageReader for loading png files, and correctly converts linear data to sRGB for display.

* Added a basic framework for parameter-specific uis. Initially there are only specific uis for compound parameters, presets only parameters and path parameters - all others fall back to using the default plug widgets. A UI may be easily instantiated for all the parameters of a ParameterisedHolderNode using the GafferUI.CompoundParameterValueWidget - see GafferUI.ParameterisedHolderNodeUI for an example.

* The MultiLineTextWidget now has much more sensible tab spacing.

* The Collapsible container can now display an optional widget in the top right corner of the header. Use the setCornerWidget() and getCornerWidget() methods to manipulate this widget.

* Removed font parameter from GafferUI.Label - it wasn't doing anything anyway. Font control will likely return in the form of some support for text markup.

* Fixed variable scope issues which meant that the following code would fail if executed in a script editor :

		class A() :

			def __init__( self ) :

				print A

		a = A()

0.12.0
------

* Added a VectorDataWidget and a VectorDataPlugValueWidget, handling plugs of type StringVectorPlug, IntVectorPlug, FloatVectorPlug and V3fVectorPlug. Still needs file selector support.

* Added a V3fVectorDataPlug and a V3fVectorDataParameter handler.

* All gaffer applications now include a call to IECore.registerRunTimeTyped.

* Fixed bug which would cause the base class doRender() method to be called in addition to the overridden one when subclassing from Gadget in python.

* Plug::setInput() now calls acceptsInput() even when the new input is null. This allows plugs to reject the removal of existing connections. The connection gadget has been updated to respect the new rejection possibility, preventing the dragging of the destination end of a connection to a plug whose acceptsInput( 0 ) returns false, and not attempting to set the input if the source end of source a connection is dragged off into space. Currently no Gaffer plug type returns false from acceptsInput( 0 ), but custom plugs are free to do so and Gaffer plugs may return false in the future based on the content of a ReadOnly or Locked flag on the plug.

* Window constructor now accepts an additional "child" keyword argument which is passed to a call to setChild().

* Fixed problem whereby the hover colour for the SplitContainer handles wouldn't work on all platforms.

* The GraphEditor now provides access to its internal GraphGadget with the graphGadget() method.

* Refactored the Set class into an abstract base class and a StandardSet class containing the previous functionality. The members() and sequencedMembers() methods have been removed as they didn't generalise well to other potential Set subclasses (such as a NameFilteredSet). Instead a new member( i ) method provides ordered access and the contains( member ) method provides membership queries.

* Added a ChildSet class whose membership tracks the children of a given GraphComponent.

* Added python bindings for Nodule::plug and Connection::srcNodule() and Connection::dstNodule().

* Added CompoundEditor.editors() method, which returns all the child editors, optionally filtered by type.

* GraphGadget can now show arbitrary Sets of nodes, specified using the GraphGadget::setGraphSet() method.

* GafferBindings::SignalBinder now supports signals of arity 0.

* GafferBindings::SignalBinder now returns the class that was bound, so that additional method bindings may be added by calling code.

* A generic set of python signals are now bound as Signal0, Signal1, Signal2 and Signal3, where the number denotes the number of arguments the Signal takes. Python callables may be used to provide custom result combiners - see GafferTest.SignalsTest for examples.

* The GraphEditor now allows custom right click menus to be displayed for nodes in the graph. See GraphEditor.nodeContextMenuSignal() for brief documentation.

0.11.0
------

* GafferUI.Image() constructor now accepts unicode strings.

* Gadget, NodeGadget and StandardNodeGadget may now be derived from in Python.

* NodeGadget.registerNodeGadget() may now be called from Python, passing a callable for the creation function.

* New GafferUI.ImageGadget class allows images to be displayed in zoomable gadget uis.

* GafferUI.StandardNodeGadget can now be customised using a new setContents() method. This allows the central region of the node to be replaced with custom gadgets on a per-node basis. See startup/gui/graphs.py for example code for customising with an icon (note that this is waiting for a PNGImageReader to be available in cortex).

0.10.0
------

* Fixed flickering in the Viewer - enabled double buffering in same way as GraphEditor.

* The view application has been ported from gtk to Qt.

* The Collapsible widget no longer changes width when its collapse state is changed.

* Window.addChildWindow() has been ported from gtk to Qt. This means that dialogues can be made to stay on top of the windows that launch them.

* GafferUI.Dialogue.__init__ now accepts borderWidth and resizeable arguments.

* Collapsible constructor now accepts borderWidth argument.

* MultiLineTextWidget now accepts text argument to constructor.

* OpDialogue now reliably closes itself following execution or cancel. A future version may stay open if userData on the Op requests it.

* All signal connections are now made to Gaffer.WeakMethod objects where appropriate. Updated the Widget documentation to encourage the use of WeakMethod.

* GafferUI.Frame class now accepts a child argument to the constructor, actually uses the borderWidth argument, and Frame.setChild( None ) no longer errors.

* Rationalised Window close behaviour. Added Window.close() method which may be called to request that a window be closed - this is also called when the user clicks the close icon. Window subclasses may override Window._acceptsClose to reject or defer closing. Window.closeSignal() has been renamed to Window.closedSignal() and now is now used purely for notification when a window has closed (the return value from attached slots is irrelevant).

* GafferUI.Frame has a borderStyle argument, defaulting to drawing a rather plain border.

* OpDialogue now reports errors using a new ErrorDialogue class.

* GafferUI.CamelCase has been removed as it was ported into IECore some time ago.

* Fixed bug which prevented GraphComponent::commonAncestor<T>() from compiling.

* Gadgets and Widgets may now have tooltips. Client code can set the tooltip using setToolTip(), and classes may provide default dynamic values by implementing getToolTip() appropriately. Currently the NodeGadget, Nodule and ConnectionGadget implement getToolTip to return information about the Nodes, Plugs and Connections they represent.

* Widgets now have a wheelSignal() for responding to mouse wheel events. The Viewer and GraphEditor use this to implement zooming.

* Fixed bug which prevented Collapsible containers from toggling state correctly when multiple instances shared a parent.

* Node UIs now use a ScrolledContainer for their top level container.

* Label widget now allows the alignment to be specified.

* Fixed alignment issues in NodeUIs.

* OpDialogue has a better default size.

* Added handlers for the following parameter types :

	IECore.V2iParameter
	IECore.V3iParameter
	IECore.V2fParameter
	IECore.V3fParameter
	IECore.Color3fParameter
	IECore.Color4fParameter
	
* Fixed TypeError: invalid argument to sipBadCatcherResult() messages coming from ColorSwatch widget.

0.9.0
-----

* Can now access the internal QPixmap for a GafferUI.Image widget using the _qtPixmap() method. This is to assist in implementing other widget types and should be considered off limits for user code (along with all the other protected _qt* function).

* GafferUI.Button can now display an optional GafferUI.Image in addition to text, and has setText(), getText(), setImage() and getImage() accessors. Note that the label keyword parameter has been renamed to text. The GafferUI.Dialogue._addButton() method now accepts a Button directly (as well as still accepting a string for backwards compatibility) to allow buttons with images to be used in Dialogues.

* GraphEditor flicker should now be fixed (enabled double buffering for GL display).

* Fixed bug which would cause Ops to be executed twice in OpDialogue.waitForResult().

0.8.0
-----

* GafferUI.Image now falls back to using Qt image loading code if no IECore.Reader is available. This provides support for PNG images among others. Also fixed some bugs whereby images would fail to load if a full path wasn't provided - now the GAFFERUI_IMAGE_PATHS are used appropriately.

* OpDialogue can now be used non-modally without waitForResult(). The new OpDialogue.opExecutedSignal() can be used to tell when the op has been executed, and to get the result.

* GafferUI.EventLoop addIdleCallback() and removeIdleCallback() have been ported from the old gtk code to the new Qt code.

* Reworked GafferUI.EventLoop to support embedding of Gaffer in Maya. See documentation in GafferUI/EventLoop.py and apps/gui/gui-1.py for details.

0.7.0
-----

* Can now derive from ScriptNode in python and override acceptsChild etc as expected.

* ScrolledContainer and viewer classes have now been ported to the Qt based GafferUI.

* Added a GafferUI.Image class for displaying images in a widget.

* GafferUI.Menu class now supports checkBox menu items again.

* GafferUI.CheckBox widget now displayed with a tick rather than a blank yellow box.

* CompoundNumericPlugValueWidget has now been ported to the Qt based GafferUI, providing uis for V2f, V3f, V2i and V3i plug types.

* GafferUI.Widget derived classes may now pass a GafferUI.Widget instead of a QtGui.QWidget instance to the base class constructor. This makes it possible to develop a wider variety of custom widgets without resorting to Qt APIs.

0.6.0
-----

* Can now specify whether to use PySide or PyQt for Qt python bindings, using the GAFFERUI_QT_BINDINGS environment variable.

0.5.0
-----

* Added a new OpDialogue class to make it easy to run ops.

* Added a new op application, to allow users to run ops in a gui.

* NodeEditor.registerNodeUI has been moved to NodeUI.registerNodeUI, and a NodeUI.create factory functiona added. This allows NodeUIs to be used in places other than the NodeEditor. 

0.4.0
-----

* Can now derive from GraphComponent in python and override acceptsParent and acceptsChild methods. These methods can also be overridden in other python-derivable classes such as Plug and Node.

* Can now derive from CompoundPlug in python.

0.3.0
-----

* ParameterisedHolders now allow some Parameters to opt out of representation as a Plug by adding a "noHostMapping" user data item with a value of BoolData( True ).

* Can now implement and use ParameterHandlers in python.

* Ctrl-C now correctly kills Gaffer

* Fixed type registration for TypedObjectPlugs.

* Fixed NodeEditor lag when selecting several nodes in the GraphEditor.

* Added a factory mechanism for Nodules, allowing different nodules to be used for different plugs. Used this to implement an ArrayNodule type which allows connections to the children of a CompoundPlug to be managed. The code below can be used to demonstrate this :

	import GafferUI
	GafferUI.Nodule.registerNodule( Gaffer.Node.staticTypeId(), "c", GafferUI.ArrayNodule )

	n = Gaffer.Node()

	n.addChild( Gaffer.CompoundPlug( "c" ) )
	n["c"].addChild( Gaffer.IntPlug( "a" ) )
	n["c"].addChild( Gaffer.IntPlug( "b" ) )
	n["c"].addChild( Gaffer.IntPlug( "c" ) )

	addChild( n )

	n2 = Gaffer.Node()
	n2.addChild( Gaffer.IntPlug( "o", Gaffer.Plug.Direction.Out ) )

	addChild( n2 )

* Fixed bug which caused "RuntimeError: Internal C++ object (PySide.QtGui.QLineEdit) already deleted." messages to be displayed.<|MERGE_RESOLUTION|>--- conflicted
+++ resolved
@@ -1,3 +1,89 @@
+* Added a GafferBindings::NodeClass class, which simplifies the binding of Node derived classes. It is now a one liner to bind a typical extension node.
+
+* The op app now has an arguments parameter which can be used to specify the parameter values for the op.
+
+* The op app now has a gui parameter. When this is true a gui is presented, when it is false the op is executed directly on the command line.
+
+* Added the GafferScene and GafferSceneUI modules. These will allow the generation and editing of scene graphs.
+
+* Fixed RunTimeTyped registration of Gaffer::CompoundPlug.
+
+* Fixed behaviour when a Widget doesn't have a tooltip - it now correctly looks for tooltips on parent Widgets until one is found.
+
+* Added a GafferUI.NumericSlider widget.
+
+* The Viewer now correctly updates when the context has changed. The EditorWidget no longer calls _updateFromContext() at awkward times.
+
+* Added a simple TimeEditor for manipulating the current frame.
+
+* Fixed GIL problems caused by passing multithreaded python procedurals to RenderableGadget.
+
+* Fixed GIL problems when emitting signals with python slots from a thread which does not currently hold the GIL.
+
+* Added an ExpressionNode class.
+
+* PlugValueWidgets now have setContext and getContext methods, and update correctly when the context changes if a plug has input connections.
+
+* Added a Gaffer.TransformPlug class, for specifying transformations.
+
+* Removed NodeUI.createPlugValueWidget() registeredWidgets only parameter.
+
+* Added PathListingWidget setPathExpanded, getPathExpanded, setExpandedPaths, getExpandedPaths and expansionChangedSignal methods.
+
+* Added the GafferImage and GafferImageUI modules, for tile based image processing.
+
+* Removed deprecated StandardNodeGadget::acceptsNodule() method, and associated StandardNodeGadget( node, deferNoduleCreation ) constructor. Nodule creation should now be controlled entirely by the Nodule factory mechanism.
+
+* The Application base class now automatically creates an ApplicationRoot and makes it available via the root() method. Derived classes should use this rather than create their own. The Application base class now also makes sure that all startup files have been executed before the application is run, so derived classes may not now call _executeStartupFiles themselves (it is now protected). Additionally the doRun() method has
+been renamed to _run, to be more in keeping with general python philosophy.
+
+* The WeakMethod class now throws a more useful exception when called on expired instances.
+
+* Fixed bug whereby menus were never destroyed due to a circular reference. This masked other bugs whereby some uis weren't maintaining a reference to their menus to keep them alive - it's now essential that this is done.
+
+* Fixed bug which prevented dynamic output CompoundNumericPlugs serialising correctly.
+
+* Fixed problems caused by PlugValueWidget.__init__ calling _updateFromPlug() at a point when the derived class is not fully constructed. PlugValueWidget.__init__ no longer calls _updateFromPlug(), so derived classes should now call it at the end of their __init__ method.
+
+* ColorPlugValueWidget now has numeric fields for editing the colour, in addition to the
+swatch.
+
+* ContainerGadget can now add padding around the children, accessed using the new setPadding() and getPadding() methods.
+
+* StandardNodeGadget can now be used in a vertical orientation as well as a horizontal one. This will be useful for making graphs which better suit a horizontal flow (shaders for example).
+
+* Fixed IECore::RunTimeTyped registration for CompoundNumericPlug types.
+
+* Added GafferArnold module.
+
+* Added Label.linkActivatedSignal(), for reacting to HTML links in label text.
+
+* Fixed flickering caused by MenuBars appearing briefly on screen before being parented.
+
+* Added MultiLineTextWidget setWrapMode, getWrapMode, appendHTML, linkAt and linkActivatedSignal methods.
+
+* Added a PopupWindow class.
+
+* Fixed the Slider button press handler to swallow the events it uses.
+
+* Added Window setPosition() and getPosition() methods.
+
+* Moved NodeUI.registerPlugValueWidget() functionality into PlugValueWidget.registerCreator().
+
+* Removed NodeUI._build() method. Derived classes should instead pass a topLevelWidget to the constructor if they wish to be in control of the ui construction.
+
+* GafferUI.EventLoop now disables any idle callbacks which error during execution.
+
+* Added Node::acceptsInput virtual method, to allow nodes to reject connections.
+
+* Added a Widget.bound() method.
+
+* Added GadgetWidget.positionToGadgetSpace() method, for converting Widget-relative positions into Gadget-relative lines.
+
+* Added a GraphEditor.graphGadgetWidget() method.
+
+* Nodes created via the NodeMenu are now automatically connected to the selected nodes, and positioned based on those connections.
+
 * OpDialogue now supports op.userData()["UI"]["buttonLabel"], for specifying a custom label for the OK button.
 
 * Removed requirement of the boost build having a patched python library capable of participating in garbage collection.
@@ -8,11 +94,6 @@
 
 * Added workarounds for unwanted Qt behaviours - parentless Widgets becoming top-level windows, and widgets being hidden when reparented.
 
-<<<<<<< HEAD
-* The op and browser applications now run config files found in the op and browser subdirectories of the GAFFER_STARTUP_PATHS.
-
-=======
->>>>>>> 2c77bc97
 * Added setClassLoader and getClassLoader methods to the op application. These may be used by configuration files to customise the loading of ops (the application is available as an "application" variable to the startup scripts).
 
 * Calling BrowserEditor.registerMode() with the label of an existing mode now overrides the previous registration, rather than adding a second with an identical name.
@@ -144,11 +225,6 @@
 
 * Fixed bug which prevented selection using the up/down cursor keys from working in the PathChooserWidget.
 
-<<<<<<< HEAD
-* Merged optimised Gadget drawing code from optimisedGadgetDrawing branch - drawing of the graph should now be much quicker.
-
-=======
->>>>>>> 2c77bc97
 * ImageGadgets now have a linear to srgb conversion applied when they are drawn. This means they now match the Image widget behaviour.
 
 * PathChooserWidget and PathChooserDialogue now accept a new allowMultipleSelection argument to the constructor. Use the new PathChooserDialogue.waitForPaths() method to wait for paths selected in this way.
